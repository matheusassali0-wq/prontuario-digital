--- conflicted
+++ resolved
@@ -56,7 +56,6 @@
   display: flex;
   align-items: center;
   gap: 32px;
-<<<<<<< HEAD
 }
 
 .brand {
@@ -85,36 +84,6 @@
   outline: none;
 }
 
-=======
-}
-
-.brand {
-  font-weight: 700;
-  font-size: 20px;
-  letter-spacing: 0.01em;
-}
-
-.topbar-nav {
-  display: flex;
-  gap: 12px;
-}
-
-.nav-item {
-  padding: 10px 18px;
-  border-radius: 999px;
-  font-weight: 600;
-  color: rgba(255, 255, 255, 0.76);
-  transition: background 0.2s ease, color 0.2s ease;
-}
-
-.nav-item:hover,
-.nav-item:focus-visible {
-  color: #fff;
-  background: rgba(255, 255, 255, 0.14);
-  outline: none;
-}
-
->>>>>>> 726b2d2d
 .nav-item.active {
   background: #fff;
   color: var(--blue);
@@ -151,7 +120,6 @@
   display: flex;
   flex-direction: column;
   gap: 24px;
-<<<<<<< HEAD
 }
 
 .page-header {
@@ -448,153 +416,6 @@
   gap: 24px;
 }
 
-=======
-}
-
-.page-header {
-  display: flex;
-  flex-direction: column;
-  gap: 4px;
-}
-
-.page-title {
-  font-size: 24px;
-  font-weight: 700;
-  color: var(--text);
-}
-
-.page-subtitle {
-  color: var(--muted);
-  font-size: 14px;
-}
-
-.cards-grid {
-  display: grid;
-  grid-template-columns: repeat(auto-fit, minmax(220px, 1fr));
-  gap: 18px;
-}
-
-.card-tile {
-  background: var(--card);
-  border-radius: 16px;
-  padding: 20px;
-  box-shadow: 0 12px 24px rgba(10, 36, 66, 0.08);
-  display: flex;
-  flex-direction: column;
-  gap: 8px;
-}
-
-.card-metric {
-  font-size: 12px;
-  text-transform: uppercase;
-  letter-spacing: 0.08em;
-  color: var(--muted);
-  font-weight: 600;
-}
-
-.card-value {
-  font-size: 32px;
-  font-weight: 700;
-}
-
-.card-footnote {
-  font-size: 13px;
-  color: var(--muted);
-}
-
-.actions-panel {
-  display: grid;
-  grid-template-columns: repeat(auto-fit, minmax(200px, 1fr));
-  gap: 16px;
-}
-
-.action-card {
-  background: var(--card);
-  border-radius: 14px;
-  padding: 18px;
-  border: 1px solid rgba(0, 91, 140, 0.12);
-  display: flex;
-  flex-direction: column;
-  gap: 8px;
-  transition: border 0.2s ease, box-shadow 0.2s ease;
-}
-
-.action-card:hover,
-.action-card:focus-visible {
-  border-color: var(--blue);
-  box-shadow: 0 10px 22px rgba(0, 91, 140, 0.16);
-  outline: none;
-}
-
-.action-title {
-  font-weight: 600;
-  font-size: 16px;
-}
-
-.action-description {
-  font-size: 13px;
-  color: var(--muted);
-}
-
-.status-tile {
-  display: flex;
-  flex-direction: column;
-  gap: 8px;
-  background: var(--card);
-  border-radius: 14px;
-  padding: 20px;
-  border: 1px solid rgba(0, 91, 140, 0.12);
-}
-
-.status-header {
-  display: flex;
-  justify-content: space-between;
-  align-items: center;
-  font-weight: 600;
-}
-
-.status-indicator {
-  display: inline-flex;
-  align-items: center;
-  gap: 6px;
-  font-size: 13px;
-}
-
-.status-dot {
-  width: 8px;
-  height: 8px;
-  border-radius: 50%;
-  background: #2ecc71;
-  box-shadow: 0 0 0 4px rgba(46, 204, 113, 0.18);
-}
-
-.placeholder-card {
-  background: var(--card);
-  border-radius: 16px;
-  padding: 28px;
-  border: 1px dashed var(--border);
-  display: grid;
-  gap: 10px;
-}
-
-.placeholder-title {
-  font-size: 18px;
-  font-weight: 600;
-}
-
-.placeholder-description {
-  color: var(--muted);
-  font-size: 14px;
-  max-width: 520px;
-}
-
-.pacientes-page {
-  display: flex;
-  flex-direction: column;
-  gap: 24px;
-}
-
->>>>>>> 726b2d2d
 .patient-counters {
   display: grid;
   gap: 18px;
@@ -808,7 +629,6 @@
   gap: 6px;
   font-size: 13px;
   color: var(--muted);
-<<<<<<< HEAD
 }
 
 .form-field span {
@@ -865,64 +685,6 @@
   padding: 8px;
 }
 
-=======
-}
-
-.form-field span {
-  font-weight: 600;
-}
-
-.form-field input,
-.form-field textarea {
-  border-radius: 10px;
-  border: 1px solid var(--border);
-  padding: 10px 14px;
-  font-family: inherit;
-  font-size: 14px;
-  transition: border 0.2s ease, box-shadow 0.2s ease;
-}
-
-.form-field textarea {
-  resize: vertical;
-  min-height: 96px;
-}
-
-.form-field input:focus,
-.form-field textarea:focus {
-  border-color: var(--blue);
-  box-shadow: 0 0 0 3px rgba(0, 91, 140, 0.12);
-  outline: none;
-}
-
-.form-field.full-width {
-  grid-column: 1 / -1;
-}
-
-.error-message {
-  color: #b3261e;
-  font-size: 12px;
-}
-
-.chip-input {
-  display: flex;
-  flex-wrap: wrap;
-  gap: 8px;
-  border: 1px solid var(--border);
-  border-radius: 10px;
-  padding: 6px;
-  min-height: 46px;
-  background: #fff;
-}
-
-.chip-input input {
-  border: none;
-  flex: 1;
-  min-width: 140px;
-  font-size: 14px;
-  padding: 8px;
-}
-
->>>>>>> 726b2d2d
 .chip-input input:focus {
   outline: none;
 }
@@ -938,7 +700,6 @@
   padding: 6px 12px;
   cursor: pointer;
   font-size: 13px;
-<<<<<<< HEAD
 }
 
 .chip span {
@@ -967,36 +728,6 @@
   color: #14613b;
 }
 
-=======
-}
-
-.chip span {
-  font-weight: 600;
-}
-
-.form-actions {
-  display: flex;
-  flex-wrap: wrap;
-  gap: 12px;
-  margin-top: 12px;
-}
-
-.toast {
-  border-radius: 12px;
-  padding: 12px 16px;
-  font-size: 14px;
-  font-weight: 500;
-  display: inline-flex;
-  align-items: center;
-  gap: 8px;
-}
-
-.toast-success {
-  background: rgba(36, 150, 90, 0.12);
-  color: #14613b;
-}
-
->>>>>>> 726b2d2d
 .toast-error {
   background: rgba(206, 24, 53, 0.12);
   color: #7d0d25;
@@ -1011,7 +742,6 @@
   flex-direction: column;
   gap: 16px;
   min-height: 520px;
-<<<<<<< HEAD
 }
 
 .timeline-header {
@@ -1043,39 +773,6 @@
   border-radius: 14px;
   padding: 14px;
   display: flex;
-=======
-}
-
-.timeline-header {
-  display: flex;
-  justify-content: space-between;
-  align-items: center;
-  gap: 12px;
-}
-
-.timeline-header h2 {
-  margin: 0;
-  font-size: 18px;
-}
-
-.timeline-status {
-  font-size: 12px;
-  color: var(--muted);
-}
-
-.timeline-group-container {
-  display: flex;
-  flex-direction: column;
-  gap: 12px;
-  flex: 1;
-}
-
-.timeline-group {
-  background: #f6f9fc;
-  border-radius: 14px;
-  padding: 14px;
-  display: flex;
->>>>>>> 726b2d2d
   flex-direction: column;
   gap: 10px;
 }
@@ -1114,7 +811,6 @@
   display: flex;
   align-items: center;
   justify-content: center;
-<<<<<<< HEAD
 }
 
 .timeline-body {
@@ -1132,25 +828,6 @@
   color: var(--muted);
 }
 
-=======
-}
-
-.timeline-body {
-  display: flex;
-  flex-direction: column;
-  gap: 4px;
-}
-
-.timeline-body strong {
-  font-size: 14px;
-}
-
-.timeline-body time {
-  font-size: 12px;
-  color: var(--muted);
-}
-
->>>>>>> 726b2d2d
 .hash-chain {
   font-size: 11px;
   color: var(--muted);
@@ -1165,10 +842,6 @@
   color: var(--muted);
 }
 
-<<<<<<< HEAD
-
-=======
->>>>>>> 726b2d2d
 @media (max-width: 1400px) {
   .patient-content {
     grid-template-columns: minmax(300px, 360px) minmax(0, 1fr);
@@ -1237,7 +910,6 @@
   display: flex;
   gap: 6px;
   flex-wrap: wrap;
-<<<<<<< HEAD
 }
 
 .prontuario-actions {
@@ -1246,16 +918,6 @@
   gap: 12px;
 }
 
-=======
-}
-
-.prontuario-actions {
-  display: flex;
-  flex-wrap: wrap;
-  gap: 12px;
-}
-
->>>>>>> 726b2d2d
 .prontuario-columns {
   display: grid;
   grid-template-columns: 280px minmax(0, 1fr) 320px;
@@ -1277,7 +939,6 @@
   display: flex;
   justify-content: space-between;
   align-items: center;
-<<<<<<< HEAD
   gap: 12px;
 }
 
@@ -1292,22 +953,6 @@
   gap: 12px;
 }
 
-=======
-  gap: 12px;
-}
-
-.encounter-list,
-.attachment-list,
-.versions-list {
-  list-style: none;
-  margin: 0;
-  padding: 0;
-  display: flex;
-  flex-direction: column;
-  gap: 12px;
-}
-
->>>>>>> 726b2d2d
 .encounter-item {
   width: 100%;
   text-align: left;
@@ -1369,7 +1014,6 @@
 .note-tabs {
   display: flex;
   gap: 8px;
-<<<<<<< HEAD
 }
 
 .note-tab {
@@ -1381,19 +1025,6 @@
   transition: background 0.2s ease;
 }
 
-=======
-}
-
-.note-tab {
-  border: 1px solid rgba(0, 91, 140, 0.16);
-  border-radius: 999px;
-  padding: 6px 16px;
-  background: #f2f7fb;
-  font-size: 13px;
-  transition: background 0.2s ease;
-}
-
->>>>>>> 726b2d2d
 .note-tab-active {
   background: #005b8c;
   color: #fff;
@@ -1644,7 +1275,6 @@
   .app-content > :not(.print-container) {
     display: none !important;
   }
-<<<<<<< HEAD
 }
 .topbar-pill.status-online {
   background: rgba(22, 163, 74, 0.15);
@@ -1675,6 +1305,4 @@
   padding: 12px 16px;
   text-align: center;
   font-size: 0.95rem;
-=======
->>>>>>> 726b2d2d
 }