--- conflicted
+++ resolved
@@ -41,15 +41,17 @@
 }
 
 .app-topbar {
-  background: var(--blue);
-  color: #fff;
-  display: flex;
+  background: linear-gradient(135deg, var(--blue) 0%, var(--blue-dark) 100%);
+  display: flex;
+  justify-content: space-between;
   align-items: center;
-  justify-content: space-between;
-  padding: 0 32px;
-  height: 72px;
-  gap: 24px;
-  box-shadow: 0 6px 20px rgba(0, 27, 45, 0.18);
+  padding: 20px 32px;
+  color: white;
+  height: 84px;
+  position: sticky;
+  top: 0;
+  z-index: 100;
+  box-shadow: 0 2px 12px rgba(0, 91, 140, 0.15);
 }
 
 .topbar-left {
@@ -58,609 +60,326 @@
   gap: 32px;
 }
 
-.brand {
+.app-title {
+  font-size: 20px;
   font-weight: 700;
-  font-size: 20px;
-  letter-spacing: 0.01em;
-<<<<<<< HEAD
-}
-
-.topbar-nav {
-  display: flex;
-  gap: 12px;
-}
-
-.nav-item {
-  padding: 10px 18px;
-  border-radius: 999px;
-  font-weight: 600;
-  color: rgba(255, 255, 255, 0.76);
-  transition: background 0.2s ease, color 0.2s ease;
-}
-
-.nav-item:hover,
-.nav-item:focus-visible {
-  color: #fff;
-  background: rgba(255, 255, 255, 0.14);
-  outline: none;
-}
-
-.nav-item.active {
-  background: #fff;
-  color: var(--blue);
-}
-
-.topbar-right {
-  display: flex;
-  gap: 10px;
+  margin: 0;
+  display: flex;
   align-items: center;
-  flex-wrap: wrap;
-}
-
-.topbar-pill {
-  background: rgba(255, 255, 255, 0.16);
-  border-radius: 999px;
-  padding: 6px 14px;
-  font-size: 12px;
-  font-weight: 600;
-  letter-spacing: 0.04em;
-}
-
-.status-pill {
-  background: rgba(59, 201, 119, 0.26);
-  color: #0f4d2d;
-}
-
-.version-pill {
-  background: rgba(255, 255, 255, 0.16);
+  gap: 8px;
 }
 
 .app-content {
   flex: 1;
-  padding: 32px clamp(24px, 4vw, 48px);
-  display: flex;
-  flex-direction: column;
-  gap: 24px;
-}
-
-.page-header {
-  display: flex;
-  flex-direction: column;
-  gap: 4px;
-}
-
-.page-title {
-  font-size: 24px;
+  padding: 32px;
+  max-width: 1600px;
+  margin: 0 auto;
+  width: 100%;
+}
+
+/* Botões */
+.btn {
+  display: inline-flex;
+  align-items: center;
+  justify-content: center;
+  gap: 8px;
+  padding: 12px 20px;
+  border: none;
+  border-radius: 8px;
+  font-weight: 600;
+  font-size: 14px;
+  cursor: pointer;
+  transition: all 0.2s ease;
+  text-decoration: none;
+  font-family: inherit;
+  box-shadow: 0 1px 3px rgba(0, 0, 0, 0.1);
+}
+
+.btn:disabled {
+  opacity: 0.6;
+  cursor: not-allowed;
+}
+
+.btn-primary {
+  background: var(--blue);
+  color: white;
+}
+
+.btn-primary:hover:not(:disabled) {
+  background: var(--blue-dark);
+  transform: translateY(-1px);
+  box-shadow: 0 4px 8px rgba(0, 91, 140, 0.3);
+}
+
+.btn-secondary {
+  background: var(--card);
+  color: var(--text);
+  border: 1px solid var(--border);
+}
+
+.btn-secondary:hover:not(:disabled) {
+  background: var(--surface);
+  transform: translateY(-1px);
+}
+
+.btn-accent {
+  background: var(--accent);
+  color: white;
+}
+
+.btn-accent:hover:not(:disabled) {
+  background: #e08a1a;
+  transform: translateY(-1px);
+  box-shadow: 0 4px 8px rgba(245, 154, 35, 0.3);
+}
+
+.btn-sm {
+  padding: 8px 16px;
+  font-size: 13px;
+}
+
+.btn-xs {
+  padding: 6px 12px;
+  font-size: 12px;
+}
+
+/* Formulários */
+.form-group {
+  display: flex;
+  flex-direction: column;
+  gap: 8px;
+  margin-bottom: 20px;
+}
+
+.form-group label {
+  font-weight: 600;
+  font-size: 14px;
+  color: var(--text);
+}
+
+.form-input,
+.form-select,
+.form-textarea {
+  padding: 12px 16px;
+  border: 1px solid var(--border);
+  border-radius: 8px;
+  background: var(--card);
+  font-size: 14px;
+  font-family: inherit;
+  color: var(--text);
+  transition: border-color 0.2s ease, box-shadow 0.2s ease;
+}
+
+.form-input:focus,
+.form-select:focus,
+.form-textarea:focus {
+  outline: none;
+  border-color: var(--blue);
+  box-shadow: 0 0 0 3px rgba(0, 91, 140, 0.1);
+}
+
+.form-textarea {
+  resize: vertical;
+  min-height: 100px;
+}
+
+.form-row {
+  display: grid;
+  grid-template-columns: 1fr 1fr;
+  gap: 20px;
+}
+
+/* Cards */
+.card {
+  background: var(--card);
+  border-radius: 12px;
+  padding: 24px;
+  box-shadow: 0 1px 3px rgba(0, 0, 0, 0.1);
+  border: 1px solid var(--border);
+}
+
+.card-header {
+  display: flex;
+  justify-content: space-between;
+  align-items: center;
+  margin-bottom: 24px;
+  padding-bottom: 16px;
+  border-bottom: 1px solid var(--border);
+}
+
+.card-title {
+  font-size: 18px;
   font-weight: 700;
-  color: var(--text);
-}
-
-.page-subtitle {
-  color: var(--muted);
-  font-size: 14px;
-}
-
-.cards-grid {
+  margin: 0;
+  color: var(--text);
+}
+
+.card-actions {
+  display: flex;
+  gap: 8px;
+}
+
+/* Layout específico do paciente */
+.patient-content {
   display: grid;
-  grid-template-columns: repeat(auto-fit, minmax(220px, 1fr));
-  gap: 18px;
-}
-
-.card-tile {
-  background: var(--card);
-  border-radius: 16px;
-  padding: 20px;
-  box-shadow: 0 12px 24px rgba(10, 36, 66, 0.08);
+  grid-template-columns: minmax(320px, 400px) minmax(0, 1fr) minmax(360px, 460px);
+  gap: 32px;
+  height: calc(100vh - 148px);
+}
+
+.patient-list,
+.patient-form,
+.patient-timeline {
+  min-height: 0;
+  display: flex;
+  flex-direction: column;
+}
+
+.patient-list {
+  overflow: hidden;
+}
+
+.patient-form {
+  overflow-y: auto;
+}
+
+.patient-timeline {
+  overflow: hidden;
+}
+
+/* Lista de pacientes */
+.patient-item {
+  padding: 16px;
+  border-bottom: 1px solid var(--border);
+  cursor: pointer;
+  transition: background 0.2s ease;
   display: flex;
   flex-direction: column;
   gap: 8px;
 }
 
-.card-metric {
-  font-size: 12px;
-  text-transform: uppercase;
-  letter-spacing: 0.08em;
-  color: var(--muted);
-  font-weight: 600;
-}
-
-.card-value {
-  font-size: 32px;
-  font-weight: 700;
-}
-
-.card-footnote {
-  font-size: 13px;
-  color: var(--muted);
-}
-
-.actions-panel {
-  display: grid;
-  grid-template-columns: repeat(auto-fit, minmax(200px, 1fr));
-  gap: 16px;
-}
-
-.action-card {
-  background: var(--card);
-  border-radius: 14px;
-  padding: 18px;
-  border: 1px solid rgba(0, 91, 140, 0.12);
-  display: flex;
-  flex-direction: column;
-  gap: 8px;
-  transition: border 0.2s ease, box-shadow 0.2s ease;
-}
-
-.action-card:hover,
-.action-card:focus-visible {
-  border-color: var(--blue);
-  box-shadow: 0 10px 22px rgba(0, 91, 140, 0.16);
-  outline: none;
-}
-
-.action-title {
+.patient-item:hover {
+  background: var(--surface);
+}
+
+.patient-item:last-child {
+  border-bottom: none;
+}
+
+.patient-item.active {
+  background: rgba(0, 91, 140, 0.08);
+  border-left: 3px solid var(--blue);
+  padding-left: 13px;
+}
+
+.patient-name {
   font-weight: 600;
   font-size: 16px;
-}
-
-.action-description {
-  font-size: 13px;
+  color: var(--text);
+  margin: 0;
+}
+
+.patient-info {
+  font-size: 14px;
   color: var(--muted);
-}
-
-.status-tile {
-  display: flex;
-  flex-direction: column;
-  gap: 8px;
+  display: flex;
+  flex-direction: column;
+  gap: 2px;
+}
+
+.patient-search {
+  padding: 16px;
+  border-bottom: 1px solid var(--border);
+  background: var(--surface);
+}
+
+.search-input {
+  width: 100%;
+  padding: 12px 16px;
+  border: 1px solid var(--border);
+  border-radius: 8px;
   background: var(--card);
-  border-radius: 14px;
-  padding: 20px;
-  border: 1px solid rgba(0, 91, 140, 0.12);
-}
-
-.status-header {
-  display: flex;
-  justify-content: space-between;
-  align-items: center;
-  font-weight: 600;
-}
-
-.status-indicator {
-  display: inline-flex;
-  align-items: center;
-  gap: 6px;
-  font-size: 13px;
-}
-
-.status-dot {
-  width: 8px;
-  height: 8px;
+  font-size: 14px;
+}
+
+.patients-container {
+  flex: 1;
+  overflow-y: auto;
+}
+
+/* Formulário de paciente */
+.patient-form-container {
+  flex: 1;
+  overflow-y: auto;
+  padding-right: 8px;
+}
+
+.patient-form-grid {
+  display: grid;
+  grid-template-columns: 1fr 1fr;
+  gap: 20px;
+}
+
+.patient-form-grid .form-group:first-child,
+.patient-form-grid .form-group:last-child {
+  grid-column: 1 / -1;
+}
+
+/* Timeline */
+.timeline-container {
+  flex: 1;
+  overflow-y: auto;
+  padding-right: 8px;
+}
+
+.timeline-item {
+  display: flex;
+  gap: 16px;
+  padding: 20px 0;
+  border-bottom: 1px solid var(--border);
+}
+
+.timeline-item:last-child {
+  border-bottom: none;
+}
+
+.timeline-marker {
+  width: 12px;
+  height: 12px;
   border-radius: 50%;
-  background: #2ecc71;
-  box-shadow: 0 0 0 4px rgba(46, 204, 113, 0.18);
-}
-
-.placeholder-card {
-  background: var(--card);
-  border-radius: 16px;
-  padding: 28px;
-  border: 1px dashed var(--border);
-  display: grid;
-  gap: 10px;
-}
-
-.placeholder-title {
-  font-size: 18px;
-  font-weight: 600;
-}
-
-.placeholder-description {
-  color: var(--muted);
-  font-size: 14px;
-  max-width: 520px;
-}
-
-.pacientes-page {
-  display: flex;
-  flex-direction: column;
-  gap: 24px;
-}
-
-.patient-counters {
-  display: grid;
-  gap: 18px;
-  grid-template-columns: repeat(auto-fit, minmax(220px, 1fr));
-}
-
-.primary,
-.ghost,
-.danger {
-  border-radius: 999px;
-  border: none;
-  font-weight: 600;
-  padding: 10px 20px;
-  cursor: pointer;
-  transition: transform 0.2s ease, box-shadow 0.2s ease, background 0.2s ease;
-  font-family: inherit;
-}
-
-.primary {
   background: var(--blue);
-  color: #fff;
-  box-shadow: 0 10px 20px rgba(0, 91, 140, 0.28);
-}
-
-.primary:hover,
-.primary:focus-visible {
-  transform: translateY(-1px);
-  box-shadow: 0 14px 26px rgba(0, 91, 140, 0.32);
-  outline: none;
-}
-
-.ghost {
-  background: transparent;
-  color: var(--blue);
-  border: 1px solid rgba(0, 91, 140, 0.3);
-}
-
-.ghost:hover,
-.ghost:focus-visible {
-  border-color: var(--blue);
-  background: rgba(0, 91, 140, 0.08);
-  outline: none;
-}
-
-.danger {
-  background: rgba(206, 24, 53, 0.08);
-  color: #a1122a;
-  border: 1px solid rgba(206, 24, 53, 0.24);
-}
-
-.danger:hover,
-.danger:focus-visible {
-  background: rgba(206, 24, 53, 0.16);
-  outline: none;
-}
-
-.search-highlight {
-  background: rgba(245, 154, 35, 0.4);
-  padding: 0 2px;
-  border-radius: 4px;
-}
-
-.patient-content {
-  display: grid;
-  grid-template-columns: minmax(300px, 360px) minmax(420px, 1fr) minmax(280px, 360px);
-  gap: 24px;
-  align-items: start;
-}
-
-.patient-list {
-  background: var(--card);
-  border-radius: 16px;
-  padding: 20px;
-  box-shadow: 0 20px 36px rgba(10, 36, 66, 0.12);
-  display: flex;
-  flex-direction: column;
-  gap: 16px;
-  min-height: 520px;
-}
-
-.list-header {
-  display: flex;
-  align-items: flex-end;
-  gap: 12px;
-}
-
-.search-field {
-  display: flex;
-  flex-direction: column;
-  gap: 6px;
-  font-size: 13px;
-  color: var(--muted);
+  margin-top: 4px;
+  flex-shrink: 0;
+  position: relative;
+}
+
+.timeline-marker::before {
+  content: '';
+  position: absolute;
+  top: 12px;
+  left: 50%;
+  transform: translateX(-50%);
+  width: 2px;
+  height: 100px;
+  background: var(--border);
+  z-index: -1;
+}
+
+.timeline-item:last-child .timeline-marker::before {
+  display: none;
+}
+
+.timeline-content {
   flex: 1;
-}
-
-.search-field input {
-  border-radius: 999px;
-  border: 1px solid var(--border);
-  padding: 10px 18px;
-  font-size: 14px;
-  background: #fff;
-  color: var(--text);
-}
-
-.search-field input:focus {
-  border-color: var(--blue);
-  outline: none;
-  box-shadow: 0 0 0 3px rgba(0, 91, 140, 0.12);
-}
-
-.patient-table {
-  list-style: none;
-  margin: 0;
-  padding: 0;
-  display: flex;
-  flex-direction: column;
-  gap: 12px;
-}
-
-.patient-table li {
-  border: 1px solid rgba(14, 22, 33, 0.08);
-  border-radius: 14px;
-  overflow: hidden;
-}
-
-.patient-table li.selected {
-  border-color: var(--blue);
-  box-shadow: 0 12px 24px rgba(0, 91, 140, 0.16);
-}
-
-.patient-table li button {
-  width: 100%;
-  display: flex;
-  flex-direction: column;
-  gap: 12px;
-  background: transparent;
-  border: none;
-  padding: 16px;
-  text-align: left;
-  cursor: pointer;
-  color: inherit;
-}
-
-.patient-table li button:hover,
-.patient-table li button:focus-visible {
-  background: #eef6fb;
-  outline: none;
-}
-
-.patient-main {
+  min-width: 0;
+}
+
+.timeline-header {
   display: flex;
   justify-content: space-between;
   align-items: flex-start;
-  gap: 12px;
-}
-
-.patient-main h3 {
-  margin: 0;
-  font-size: 16px;
-  font-weight: 600;
-}
-
-.patient-document {
-  font-size: 13px;
-  color: var(--muted);
-}
-
-.patient-meta {
-  display: flex;
-  flex-wrap: wrap;
+  margin-bottom: 8px;
   gap: 16px;
-  margin: 0;
-}
-
-.patient-meta div {
-  display: flex;
-  flex-direction: column;
-  gap: 2px;
-  min-width: 120px;
-}
-
-.patient-meta dt {
-  font-size: 11px;
-  text-transform: uppercase;
-  letter-spacing: 0.04em;
-  color: var(--muted);
-}
-
-.patient-meta dd {
-  margin: 0;
-  font-size: 13px;
-  color: var(--text);
-}
-
-.patient-form {
-  background: var(--card);
-  border-radius: 16px;
-  padding: 24px;
-  box-shadow: 0 20px 36px rgba(10, 36, 66, 0.12);
-}
-
-.form-grid {
-  display: grid;
-  grid-template-columns: repeat(auto-fit, minmax(240px, 1fr));
-  gap: 18px;
-}
-
-.form-field {
-  display: flex;
-  flex-direction: column;
-  gap: 6px;
-  font-size: 13px;
-  color: var(--muted);
-}
-
-.form-field span {
-  font-weight: 600;
-}
-
-.form-field input,
-.form-field textarea {
-  border-radius: 10px;
-  border: 1px solid var(--border);
-  padding: 10px 14px;
-  font-family: inherit;
-  font-size: 14px;
-  transition: border 0.2s ease, box-shadow 0.2s ease;
-}
-
-.form-field textarea {
-  resize: vertical;
-  min-height: 96px;
-}
-
-.form-field input:focus,
-.form-field textarea:focus {
-  border-color: var(--blue);
-  box-shadow: 0 0 0 3px rgba(0, 91, 140, 0.12);
-  outline: none;
-}
-
-.form-field.full-width {
-  grid-column: 1 / -1;
-}
-
-.error-message {
-  color: #b3261e;
-  font-size: 12px;
-}
-
-.chip-input {
-  display: flex;
-  flex-wrap: wrap;
-  gap: 8px;
-  border: 1px solid var(--border);
-  border-radius: 10px;
-  padding: 6px;
-  min-height: 46px;
-  background: #fff;
-}
-
-.chip-input input {
-  border: none;
-  flex: 1;
-  min-width: 140px;
-  font-size: 14px;
-  padding: 8px;
-}
-
-.chip-input input:focus {
-  outline: none;
-}
-
-.chip {
-  display: inline-flex;
-  align-items: center;
-  gap: 6px;
-  background: rgba(0, 91, 140, 0.12);
-  color: var(--blue);
-  border: none;
-  border-radius: 999px;
-  padding: 6px 12px;
-  cursor: pointer;
-  font-size: 13px;
-}
-
-.chip span {
-  font-weight: 600;
-}
-
-.form-actions {
-  display: flex;
-  flex-wrap: wrap;
-  gap: 12px;
-  margin-top: 12px;
-}
-
-.toast {
-  border-radius: 12px;
-  padding: 12px 16px;
-  font-size: 14px;
-  font-weight: 500;
-  display: inline-flex;
-  align-items: center;
-  gap: 8px;
-}
-
-.toast-success {
-  background: rgba(36, 150, 90, 0.12);
-  color: #14613b;
-}
-
-.toast-error {
-  background: rgba(206, 24, 53, 0.12);
-  color: #7d0d25;
-}
-
-.patient-timeline {
-  background: var(--card);
-  border-radius: 16px;
-  padding: 24px;
-  box-shadow: 0 20px 36px rgba(10, 36, 66, 0.12);
-  display: flex;
-  flex-direction: column;
-  gap: 16px;
-  min-height: 520px;
-}
-
-.timeline-header {
-  display: flex;
-  justify-content: space-between;
-  align-items: center;
-  gap: 12px;
-}
-
-.timeline-header h2 {
-  margin: 0;
-  font-size: 18px;
-}
-
-.timeline-status {
-  font-size: 12px;
-  color: var(--muted);
-}
-
-.timeline-group-container {
-  display: flex;
-  flex-direction: column;
-  gap: 12px;
-  flex: 1;
-}
-
-.timeline-group {
-  background: #f6f9fc;
-  border-radius: 14px;
-  padding: 14px;
-  display: flex;
-  flex-direction: column;
-  gap: 10px;
-}
-
-.timeline-group h3 {
-  margin: 0;
-  font-size: 14px;
-  color: var(--muted);
-  text-transform: uppercase;
-  letter-spacing: 0.06em;
-}
-
-.timeline-group ul {
-  list-style: none;
-  margin: 0;
-  padding: 0;
-  display: flex;
-  flex-direction: column;
-  gap: 12px;
-}
-
-.timeline-group li {
-  display: grid;
-  grid-template-columns: auto 1fr;
-  gap: 12px;
-  background: #fff;
-  border-radius: 12px;
-  padding: 12px;
-  border: 1px solid rgba(0, 91, 140, 0.08);
-}
-
-.timeline-icon {
-  font-size: 20px;
-  width: 32px;
-  height: 32px;
-  display: flex;
-  align-items: center;
-  justify-content: center;
 }
 
 .timeline-body {
@@ -701,203 +420,6 @@
   .patient-content .patient-timeline {
     grid-column: 1 / -1;
   }
-=======
-}
-
-.topbar-nav {
-  display: flex;
-  gap: 12px;
-}
-
-.nav-item {
-  padding: 10px 18px;
-  border-radius: 999px;
-  font-weight: 600;
-  color: rgba(255, 255, 255, 0.76);
-  transition: background 0.2s ease, color 0.2s ease;
-}
-
-.nav-item:hover,
-.nav-item:focus-visible {
-  color: #fff;
-  background: rgba(255, 255, 255, 0.14);
-  outline: none;
-}
-
-.nav-item.active {
-  background: #fff;
-  color: var(--blue);
-}
-
-.topbar-right {
-  display: flex;
-  gap: 10px;
-  align-items: center;
-  flex-wrap: wrap;
-}
-
-.topbar-pill {
-  background: rgba(255, 255, 255, 0.16);
-  border-radius: 999px;
-  padding: 6px 14px;
-  font-size: 12px;
-  font-weight: 600;
-  letter-spacing: 0.04em;
-}
-
-.status-pill {
-  background: rgba(59, 201, 119, 0.26);
-  color: #0f4d2d;
-}
-
-.version-pill {
-  background: rgba(255, 255, 255, 0.16);
-}
-
-.app-content {
-  flex: 1;
-  padding: 32px clamp(24px, 4vw, 48px);
-  display: flex;
-  flex-direction: column;
-  gap: 24px;
-}
-
-.page-header {
-  display: flex;
-  flex-direction: column;
-  gap: 4px;
-}
-
-.page-title {
-  font-size: 24px;
-  font-weight: 700;
-  color: var(--text);
-}
-
-.page-subtitle {
-  color: var(--muted);
-  font-size: 14px;
-}
-
-.cards-grid {
-  display: grid;
-  grid-template-columns: repeat(auto-fit, minmax(220px, 1fr));
-  gap: 18px;
-}
-
-.card-tile {
-  background: var(--card);
-  border-radius: 16px;
-  padding: 20px;
-  box-shadow: 0 12px 24px rgba(10, 36, 66, 0.08);
-  display: flex;
-  flex-direction: column;
-  gap: 8px;
-}
-
-.card-metric {
-  font-size: 12px;
-  text-transform: uppercase;
-  letter-spacing: 0.08em;
-  color: var(--muted);
-  font-weight: 600;
-}
-
-.card-value {
-  font-size: 32px;
-  font-weight: 700;
-}
-
-.card-footnote {
-  font-size: 13px;
-  color: var(--muted);
-}
-
-.actions-panel {
-  display: grid;
-  grid-template-columns: repeat(auto-fit, minmax(200px, 1fr));
-  gap: 16px;
-}
-
-.action-card {
-  background: var(--card);
-  border-radius: 14px;
-  padding: 18px;
-  border: 1px solid rgba(0, 91, 140, 0.12);
-  display: flex;
-  flex-direction: column;
-  gap: 8px;
-  transition: border 0.2s ease, box-shadow 0.2s ease;
-}
-
-.action-card:hover,
-.action-card:focus-visible {
-  border-color: var(--blue);
-  box-shadow: 0 10px 22px rgba(0, 91, 140, 0.16);
-  outline: none;
-}
-
-.action-title {
-  font-weight: 600;
-  font-size: 16px;
-}
-
-.action-description {
-  font-size: 13px;
-  color: var(--muted);
-}
-
-.status-tile {
-  display: flex;
-  flex-direction: column;
-  gap: 8px;
-  background: var(--card);
-  border-radius: 14px;
-  padding: 20px;
-  border: 1px solid rgba(0, 91, 140, 0.12);
-}
-
-.status-header {
-  display: flex;
-  justify-content: space-between;
-  align-items: center;
-  font-weight: 600;
-}
-
-.status-indicator {
-  display: inline-flex;
-  align-items: center;
-  gap: 6px;
-  font-size: 13px;
-}
-
-.status-dot {
-  width: 8px;
-  height: 8px;
-  border-radius: 50%;
-  background: #2ecc71;
-  box-shadow: 0 0 0 4px rgba(46, 204, 113, 0.18);
-}
-
-.placeholder-card {
-  background: var(--card);
-  border-radius: 16px;
-  padding: 28px;
-  border: 1px dashed var(--border);
-  display: grid;
-  gap: 10px;
-}
-
-.placeholder-title {
-  font-size: 18px;
-  font-weight: 600;
-}
-
-.placeholder-description {
-  color: var(--muted);
-  font-size: 14px;
-  max-width: 520px;
->>>>>>> 9c21e1f3
 }
 
 @media (max-width: 1024px) {
@@ -922,7 +444,6 @@
   .app-content {
     padding: 24px;
   }
-<<<<<<< HEAD
 
   .patient-content {
     grid-template-columns: 1fr;
@@ -933,6 +454,4 @@
   .patient-timeline {
     min-height: unset;
   }
-=======
->>>>>>> 9c21e1f3
 }