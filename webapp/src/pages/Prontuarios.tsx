--- conflicted
+++ resolved
@@ -163,7 +163,7 @@
       groups.set(key, [event]);
     }
   });
-  return Array.from(groups.entries()).map(([date, group]) => ({ date, events: group }));
+  return Array.from(groups.entries()).map(([date, eventsForDate]) => ({ date, events: eventsForDate }));
 };
 
 export default function Prontuarios() {
@@ -217,15 +217,9 @@
       try {
         const payload = await requestJson<{ patient: Patient }>(`/patients/${patientId}`);
         setPatient(payload.patient);
-<<<<<<< HEAD
-    } catch (err: unknown) {
-      setPatient(null);
-      setErrorMessage(err instanceof Error ? err.message : 'Falha ao carregar paciente');
-=======
       } catch (err: unknown) {
         setPatient(null);
         setErrorMessage(err instanceof Error ? err.message : 'Falha ao carregar paciente');
->>>>>>> 011d76e4
       }
     },
     [],
@@ -380,15 +374,9 @@
           ),
         );
         setAutosaveStatus('saved');
-<<<<<<< HEAD
-    } catch (err: unknown) {
-      setAutosaveStatus('error');
-      setErrorMessage(err instanceof Error ? err.message : 'Não foi possível salvar a evolução');
-=======
       } catch (err: unknown) {
         setAutosaveStatus('error');
         setErrorMessage(err instanceof Error ? err.message : 'Não foi possível salvar a evolução');
->>>>>>> 011d76e4
       }
     },
     [activePatientId, loadVersions, refreshEvents],
@@ -454,13 +442,8 @@
         if (activePatientId) {
           await refreshEvents(activePatientId);
         }
-<<<<<<< HEAD
-        } catch (err: unknown) {
-          setErrorMessage(err instanceof Error ? err.message : 'Falha ao iniciar evolução');
-=======
       } catch (err: unknown) {
         setErrorMessage(err instanceof Error ? err.message : 'Falha ao iniciar evolução');
->>>>>>> 011d76e4
       } finally {
         setIsCreating(false);
       }
@@ -495,13 +478,8 @@
         if (activePatientId) {
           await refreshEvents(activePatientId);
         }
-<<<<<<< HEAD
-        } catch (err: unknown) {
-          setErrorMessage(err instanceof Error ? err.message : 'Falha ao anexar arquivo');
-=======
       } catch (err: unknown) {
         setErrorMessage(err instanceof Error ? err.message : 'Falha ao anexar arquivo');
->>>>>>> 011d76e4
       } finally {
         setIsUploading(false);
       }
@@ -535,27 +513,7 @@
   const paletteActions = useMemo(() => {
     const initialTemplate = templates.find((item) => item.type === 'INITIAL') ?? templates[0];
     const followUpTemplate = templates.find((item) => item.type === 'FOLLOW_UP') ?? templates[1];
-    const actions = [] as { id: string; label: string; disabled?: boolean; run: () => void }[];
-<<<<<<< HEAD
-      if (initialTemplate) {
-        actions.push({
-          id: 'new-initial',
-          label: 'Nova Evolução (1ª)',
-          run: () => {
-            void handleCreateEvolution(initialTemplate);
-          },
-        });
-      }
-      if (followUpTemplate) {
-        actions.push({
-          id: 'new-follow-up',
-          label: 'Nova Evolução (Retorno)',
-          run: () => {
-            void handleCreateEvolution(followUpTemplate);
-          },
-        });
-      }
-=======
+    const actions: { id: string; label: string; disabled?: boolean; run: () => void }[] = [];
     if (initialTemplate) {
       actions.push({
         id: 'new-initial',
@@ -574,7 +532,6 @@
         },
       });
     }
->>>>>>> 011d76e4
     actions.push({
       id: 'attach',
       label: 'Anexar Arquivo',
@@ -663,32 +620,6 @@
           </p>
         </div>
         <div className="prontuario-actions">
-<<<<<<< HEAD
-            <button
-              type="button"
-              className="primary-button"
-              onClick={() => {
-                const template = templates.find((item) => item.type === 'INITIAL') ?? templates[0];
-                if (template) {
-                  void handleCreateEvolution(template);
-                }
-              }}
-              disabled={isCreating}
-            >
-            Nova Evolução (1ª)
-          </button>
-            <button
-              type="button"
-              className="secondary-button"
-              onClick={() => {
-                const template = templates.find((item) => item.type === 'FOLLOW_UP') ?? templates[1];
-                if (template) {
-                  void handleCreateEvolution(template);
-                }
-              }}
-              disabled={isCreating}
-            >
-=======
           <button
             type="button"
             className="primary-button"
@@ -713,7 +644,6 @@
             }}
             disabled={isCreating}
           >
->>>>>>> 011d76e4
             Nova Evolução (Retorno)
           </button>
           <button
@@ -741,20 +671,6 @@
           </header>
           <ul className="encounter-list">
             {encounters.map((entry) => (
-<<<<<<< HEAD
-                <li key={entry.encounter.id}>
-                  <button
-                    type="button"
-                    className={
-                      selectedEncounterId === entry.encounter.id
-                        ? 'encounter-item encounter-item-active'
-                        : 'encounter-item'
-                    }
-                    onClick={() => {
-                      void handleSelectEncounter(entry.encounter.id);
-                    }}
-                  >
-=======
               <li key={entry.encounter.id}>
                 <button
                   type="button"
@@ -767,7 +683,6 @@
                     void handleSelectEncounter(entry.encounter.id);
                   }}
                 >
->>>>>>> 011d76e4
                   <span className="encounter-type">{entry.encounter.type}</span>
                   <span className="encounter-date">{formatDateTime(entry.encounter.date)}</span>
                   {entry.latestNote ? (
@@ -796,20 +711,6 @@
 
           {notes.length > 1 ? (
             <nav className="note-tabs" aria-label="Notas do encontro">
-<<<<<<< HEAD
-                {notes.map((note) => (
-                  <button
-                    type="button"
-                    key={note.id}
-                    className={selectedNote?.id === note.id ? 'note-tab note-tab-active' : 'note-tab'}
-                    onClick={() => {
-                      void handleSelectNote(note.id);
-                    }}
-                  >
-                    Evolução #{note.version}
-                  </button>
-                ))}
-=======
               {notes.map((note) => (
                 <button
                   type="button"
@@ -822,7 +723,6 @@
                   Evolução #{note.version}
                 </button>
               ))}
->>>>>>> 011d76e4
             </nav>
           ) : null}
 
@@ -837,19 +737,11 @@
 
           <div className="editor-footer">
             <label className="attachment-upload">
-<<<<<<< HEAD
-                <input
-                  id="attachment-input"
-                  type="file"
-                  accept=".pdf,.png,.jpg,.jpeg"
-                  onChange={handleAttachmentInputChange}
-=======
               <input
                 id="attachment-input"
                 type="file"
                 accept=".pdf,.png,.jpg,.jpeg"
                 onChange={handleAttachmentInputChange}
->>>>>>> 011d76e4
                 disabled={!selectedNote || isUploading}
               />
               <span>{isUploading ? 'Enviando…' : 'Anexar arquivo'}</span>
@@ -915,22 +807,6 @@
         </section>
 
         <aside className="timeline-panel" aria-label="Timeline 360°">
-<<<<<<< HEAD
-            <header className="sidebar-header">
-              <h2>Timeline 360°</h2>
-              <button
-                type="button"
-                className="ghost-button"
-                onClick={() => {
-                  if (activePatientId) {
-                    void refreshEvents(activePatientId);
-                  }
-                }}
-              >
-                Atualizar
-              </button>
-            </header>
-=======
           <header className="sidebar-header">
             <h2>Timeline 360°</h2>
             <button
@@ -945,7 +821,6 @@
               Atualizar
             </button>
           </header>
->>>>>>> 011d76e4
           {isTimelineLoading ? <p className="muted">Carregando eventos…</p> : null}
           {!isTimelineLoading && groupedTimeline.length === 0 ? (
             <p className="muted">Nenhum evento registrado para este paciente.</p>
@@ -961,24 +836,7 @@
                         <strong>{event.type}</strong>
                         <span className="muted"> · {formatDateTime(event.createdAt)}</span>
                       </div>
-                      {typeof event.payload?.summary === 'string' ? (
-                        <p>{event.payload.summary}</p>
-                      ) : null}
-<<<<<<< HEAD
-                        {event.type.startsWith('NOTE') && typeof event.payload?.noteId === 'string' ? (
-                          <button
-                            type="button"
-                            className="ghost-button"
-                            onClick={() => {
-                              const encounterId = typeof event.payload?.encounterId === 'string' ? event.payload.encounterId : null;
-                              if (encounterId) {
-                                void (handleSelectEncounter(encounterId).catch(() => undefined));
-                              }
-                            }}
-                          >
-                            Abrir nota
-                          </button>
-=======
+                      {typeof event.payload?.summary === 'string' ? <p>{event.payload.summary}</p> : null}
                       {event.type.startsWith('NOTE') && typeof event.payload?.noteId === 'string' ? (
                         <button
                           type="button"
@@ -993,7 +851,6 @@
                         >
                           Abrir nota
                         </button>
->>>>>>> 011d76e4
                       ) : null}
                     </li>
                   ))}
