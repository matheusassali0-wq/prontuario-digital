--- conflicted
+++ resolved
@@ -1,4 +1,3 @@
-<<<<<<< HEAD
 import { useCallback, useEffect, useMemo, useRef, useState } from 'react';
 import type { ChangeEventHandler } from 'react';
 import { useNavigate } from 'react-router-dom';
@@ -218,9 +217,9 @@
       try {
         const payload = await requestJson<{ patient: Patient }>(`/patients/${patientId}`);
         setPatient(payload.patient);
-    } catch (err: unknown) {
-      setPatient(null);
-      setErrorMessage(err instanceof Error ? err.message : 'Falha ao carregar paciente');
+      } catch (err: unknown) {
+        setPatient(null);
+        setErrorMessage(err instanceof Error ? err.message : 'Falha ao carregar paciente');
       }
     },
     [],
@@ -375,9 +374,9 @@
           ),
         );
         setAutosaveStatus('saved');
-    } catch (err: unknown) {
-      setAutosaveStatus('error');
-      setErrorMessage(err instanceof Error ? err.message : 'Não foi possível salvar a evolução');
+      } catch (err: unknown) {
+        setAutosaveStatus('error');
+        setErrorMessage(err instanceof Error ? err.message : 'Não foi possível salvar a evolução');
       }
     },
     [activePatientId, loadVersions, refreshEvents],
@@ -443,8 +442,8 @@
         if (activePatientId) {
           await refreshEvents(activePatientId);
         }
-        } catch (err: unknown) {
-          setErrorMessage(err instanceof Error ? err.message : 'Falha ao iniciar evolução');
+      } catch (err: unknown) {
+        setErrorMessage(err instanceof Error ? err.message : 'Falha ao iniciar evolução');
       } finally {
         setIsCreating(false);
       }
@@ -479,8 +478,8 @@
         if (activePatientId) {
           await refreshEvents(activePatientId);
         }
-        } catch (err: unknown) {
-          setErrorMessage(err instanceof Error ? err.message : 'Falha ao anexar arquivo');
+      } catch (err: unknown) {
+        setErrorMessage(err instanceof Error ? err.message : 'Falha ao anexar arquivo');
       } finally {
         setIsUploading(false);
       }
@@ -515,24 +514,24 @@
     const initialTemplate = templates.find((item) => item.type === 'INITIAL') ?? templates[0];
     const followUpTemplate = templates.find((item) => item.type === 'FOLLOW_UP') ?? templates[1];
     const actions = [] as { id: string; label: string; disabled?: boolean; run: () => void }[];
-      if (initialTemplate) {
-        actions.push({
-          id: 'new-initial',
-          label: 'Nova Evolução (1ª)',
-          run: () => {
-            void handleCreateEvolution(initialTemplate);
-          },
-        });
-      }
-      if (followUpTemplate) {
-        actions.push({
-          id: 'new-follow-up',
-          label: 'Nova Evolução (Retorno)',
-          run: () => {
-            void handleCreateEvolution(followUpTemplate);
-          },
-        });
-      }
+    if (initialTemplate) {
+      actions.push({
+        id: 'new-initial',
+        label: 'Nova Evolução (1ª)',
+        run: () => {
+          void handleCreateEvolution(initialTemplate);
+        },
+      });
+    }
+    if (followUpTemplate) {
+      actions.push({
+        id: 'new-follow-up',
+        label: 'Nova Evolução (Retorno)',
+        run: () => {
+          void handleCreateEvolution(followUpTemplate);
+        },
+      });
+    }
     actions.push({
       id: 'attach',
       label: 'Anexar Arquivo',
@@ -621,30 +620,30 @@
           </p>
         </div>
         <div className="prontuario-actions">
-            <button
-              type="button"
-              className="primary-button"
-              onClick={() => {
-                const template = templates.find((item) => item.type === 'INITIAL') ?? templates[0];
-                if (template) {
-                  void handleCreateEvolution(template);
-                }
-              }}
-              disabled={isCreating}
-            >
+          <button
+            type="button"
+            className="primary-button"
+            onClick={() => {
+              const template = templates.find((item) => item.type === 'INITIAL') ?? templates[0];
+              if (template) {
+                void handleCreateEvolution(template);
+              }
+            }}
+            disabled={isCreating}
+          >
             Nova Evolução (1ª)
           </button>
-            <button
-              type="button"
-              className="secondary-button"
-              onClick={() => {
-                const template = templates.find((item) => item.type === 'FOLLOW_UP') ?? templates[1];
-                if (template) {
-                  void handleCreateEvolution(template);
-                }
-              }}
-              disabled={isCreating}
-            >
+          <button
+            type="button"
+            className="secondary-button"
+            onClick={() => {
+              const template = templates.find((item) => item.type === 'FOLLOW_UP') ?? templates[1];
+              if (template) {
+                void handleCreateEvolution(template);
+              }
+            }}
+            disabled={isCreating}
+          >
             Nova Evolução (Retorno)
           </button>
           <button
@@ -672,18 +671,18 @@
           </header>
           <ul className="encounter-list">
             {encounters.map((entry) => (
-                <li key={entry.encounter.id}>
-                  <button
-                    type="button"
-                    className={
-                      selectedEncounterId === entry.encounter.id
-                        ? 'encounter-item encounter-item-active'
-                        : 'encounter-item'
-                    }
-                    onClick={() => {
-                      void handleSelectEncounter(entry.encounter.id);
-                    }}
-                  >
+              <li key={entry.encounter.id}>
+                <button
+                  type="button"
+                  className={
+                    selectedEncounterId === entry.encounter.id
+                      ? 'encounter-item encounter-item-active'
+                      : 'encounter-item'
+                  }
+                  onClick={() => {
+                    void handleSelectEncounter(entry.encounter.id);
+                  }}
+                >
                   <span className="encounter-type">{entry.encounter.type}</span>
                   <span className="encounter-date">{formatDateTime(entry.encounter.date)}</span>
                   {entry.latestNote ? (
@@ -712,18 +711,18 @@
 
           {notes.length > 1 ? (
             <nav className="note-tabs" aria-label="Notas do encontro">
-                {notes.map((note) => (
-                  <button
-                    type="button"
-                    key={note.id}
-                    className={selectedNote?.id === note.id ? 'note-tab note-tab-active' : 'note-tab'}
-                    onClick={() => {
-                      void handleSelectNote(note.id);
-                    }}
-                  >
-                    Evolução #{note.version}
-                  </button>
-                ))}
+              {notes.map((note) => (
+                <button
+                  type="button"
+                  key={note.id}
+                  className={selectedNote?.id === note.id ? 'note-tab note-tab-active' : 'note-tab'}
+                  onClick={() => {
+                    void handleSelectNote(note.id);
+                  }}
+                >
+                  Evolução #{note.version}
+                </button>
+              ))}
             </nav>
           ) : null}
 
@@ -738,11 +737,11 @@
 
           <div className="editor-footer">
             <label className="attachment-upload">
-                <input
-                  id="attachment-input"
-                  type="file"
-                  accept=".pdf,.png,.jpg,.jpeg"
-                  onChange={handleAttachmentInputChange}
+              <input
+                id="attachment-input"
+                type="file"
+                accept=".pdf,.png,.jpg,.jpeg"
+                onChange={handleAttachmentInputChange}
                 disabled={!selectedNote || isUploading}
               />
               <span>{isUploading ? 'Enviando…' : 'Anexar arquivo'}</span>
@@ -808,20 +807,20 @@
         </section>
 
         <aside className="timeline-panel" aria-label="Timeline 360°">
-            <header className="sidebar-header">
-              <h2>Timeline 360°</h2>
-              <button
-                type="button"
-                className="ghost-button"
-                onClick={() => {
-                  if (activePatientId) {
-                    void refreshEvents(activePatientId);
-                  }
-                }}
-              >
-                Atualizar
-              </button>
-            </header>
+          <header className="sidebar-header">
+            <h2>Timeline 360°</h2>
+            <button
+              type="button"
+              className="ghost-button"
+              onClick={() => {
+                if (activePatientId) {
+                  void refreshEvents(activePatientId);
+                }
+              }}
+            >
+              Atualizar
+            </button>
+          </header>
           {isTimelineLoading ? <p className="muted">Carregando eventos…</p> : null}
           {!isTimelineLoading && groupedTimeline.length === 0 ? (
             <p className="muted">Nenhum evento registrado para este paciente.</p>
@@ -840,19 +839,20 @@
                       {typeof event.payload?.summary === 'string' ? (
                         <p>{event.payload.summary}</p>
                       ) : null}
-                        {event.type.startsWith('NOTE') && typeof event.payload?.noteId === 'string' ? (
-                          <button
-                            type="button"
-                            className="ghost-button"
-                            onClick={() => {
-                              const encounterId = typeof event.payload?.encounterId === 'string' ? event.payload.encounterId : null;
-                              if (encounterId) {
-                                void (handleSelectEncounter(encounterId).catch(() => undefined));
-                              }
-                            }}
-                          >
-                            Abrir nota
-                          </button>
+                      {event.type.startsWith('NOTE') && typeof event.payload?.noteId === 'string' ? (
+                        <button
+                          type="button"
+                          className="ghost-button"
+                          onClick={() => {
+                            const encounterId =
+                              typeof event.payload?.encounterId === 'string' ? event.payload.encounterId : null;
+                            if (encounterId) {
+                              void handleSelectEncounter(encounterId).catch(() => undefined);
+                            }
+                          }}
+                        >
+                          Abrir nota
+                        </button>
                       ) : null}
                     </li>
                   ))}
@@ -865,18 +865,5 @@
 
       {renderPalette()}
     </div>
-=======
-export default function Prontuarios() {
-  return (
-    <section className="placeholder-card" aria-labelledby="prontuarios-title">
-      <h1 id="prontuarios-title" className="placeholder-title">
-        Prontuários · Evolução clínica
-      </h1>
-      <p className="placeholder-description">
-        Em breve: editor rico com autosave, templates “1ª consulta” e “Retorno”, histórico
-        versionado e suporte offline-first. Este shell garante a rota pronta para o PR6.
-      </p>
-    </section>
->>>>>>> 9c21e1f3
   );
 }