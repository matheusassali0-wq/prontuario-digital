--- conflicted
+++ resolved
@@ -217,15 +217,9 @@
       try {
         const payload = await requestJson<{ patient: Patient }>(`/patients/${patientId}`);
         setPatient(payload.patient);
-<<<<<<< HEAD
     } catch (err: unknown) {
       setPatient(null);
       setErrorMessage(err instanceof Error ? err.message : 'Falha ao carregar paciente');
-=======
-      } catch (err: unknown) {
-        setPatient(null);
-        setErrorMessage(err instanceof Error ? err.message : 'Falha ao carregar paciente');
->>>>>>> 011d76e4
       }
     },
     [],
@@ -380,15 +374,10 @@
           ),
         );
         setAutosaveStatus('saved');
-<<<<<<< HEAD
     } catch (err: unknown) {
       setAutosaveStatus('error');
       setErrorMessage(err instanceof Error ? err.message : 'Não foi possível salvar a evolução');
-=======
-      } catch (err: unknown) {
-        setAutosaveStatus('error');
-        setErrorMessage(err instanceof Error ? err.message : 'Não foi possível salvar a evolução');
->>>>>>> 011d76e4
+
       }
     },
     [activePatientId, loadVersions, refreshEvents],
@@ -454,13 +443,8 @@
         if (activePatientId) {
           await refreshEvents(activePatientId);
         }
-<<<<<<< HEAD
         } catch (err: unknown) {
           setErrorMessage(err instanceof Error ? err.message : 'Falha ao iniciar evolução');
-=======
-      } catch (err: unknown) {
-        setErrorMessage(err instanceof Error ? err.message : 'Falha ao iniciar evolução');
->>>>>>> 011d76e4
       } finally {
         setIsCreating(false);
       }
@@ -495,13 +479,8 @@
         if (activePatientId) {
           await refreshEvents(activePatientId);
         }
-<<<<<<< HEAD
         } catch (err: unknown) {
           setErrorMessage(err instanceof Error ? err.message : 'Falha ao anexar arquivo');
-=======
-      } catch (err: unknown) {
-        setErrorMessage(err instanceof Error ? err.message : 'Falha ao anexar arquivo');
->>>>>>> 011d76e4
       } finally {
         setIsUploading(false);
       }
@@ -536,7 +515,6 @@
     const initialTemplate = templates.find((item) => item.type === 'INITIAL') ?? templates[0];
     const followUpTemplate = templates.find((item) => item.type === 'FOLLOW_UP') ?? templates[1];
     const actions = [] as { id: string; label: string; disabled?: boolean; run: () => void }[];
-<<<<<<< HEAD
       if (initialTemplate) {
         actions.push({
           id: 'new-initial',
@@ -555,26 +533,6 @@
           },
         });
       }
-=======
-    if (initialTemplate) {
-      actions.push({
-        id: 'new-initial',
-        label: 'Nova Evolução (1ª)',
-        run: () => {
-          void handleCreateEvolution(initialTemplate);
-        },
-      });
-    }
-    if (followUpTemplate) {
-      actions.push({
-        id: 'new-follow-up',
-        label: 'Nova Evolução (Retorno)',
-        run: () => {
-          void handleCreateEvolution(followUpTemplate);
-        },
-      });
-    }
->>>>>>> 011d76e4
     actions.push({
       id: 'attach',
       label: 'Anexar Arquivo',
@@ -663,7 +621,6 @@
           </p>
         </div>
         <div className="prontuario-actions">
-<<<<<<< HEAD
             <button
               type="button"
               className="primary-button"
@@ -688,32 +645,7 @@
               }}
               disabled={isCreating}
             >
-=======
-          <button
-            type="button"
-            className="primary-button"
-            onClick={() => {
-              const template = templates.find((item) => item.type === 'INITIAL') ?? templates[0];
-              if (template) {
-                void handleCreateEvolution(template);
-              }
-            }}
-            disabled={isCreating}
-          >
-            Nova Evolução (1ª)
-          </button>
-          <button
-            type="button"
-            className="secondary-button"
-            onClick={() => {
-              const template = templates.find((item) => item.type === 'FOLLOW_UP') ?? templates[1];
-              if (template) {
-                void handleCreateEvolution(template);
-              }
-            }}
-            disabled={isCreating}
-          >
->>>>>>> 011d76e4
+
             Nova Evolução (Retorno)
           </button>
           <button
@@ -741,7 +673,6 @@
           </header>
           <ul className="encounter-list">
             {encounters.map((entry) => (
-<<<<<<< HEAD
                 <li key={entry.encounter.id}>
                   <button
                     type="button"
@@ -754,20 +685,6 @@
                       void handleSelectEncounter(entry.encounter.id);
                     }}
                   >
-=======
-              <li key={entry.encounter.id}>
-                <button
-                  type="button"
-                  className={
-                    selectedEncounterId === entry.encounter.id
-                      ? 'encounter-item encounter-item-active'
-                      : 'encounter-item'
-                  }
-                  onClick={() => {
-                    void handleSelectEncounter(entry.encounter.id);
-                  }}
-                >
->>>>>>> 011d76e4
                   <span className="encounter-type">{entry.encounter.type}</span>
                   <span className="encounter-date">{formatDateTime(entry.encounter.date)}</span>
                   {entry.latestNote ? (
@@ -796,7 +713,6 @@
 
           {notes.length > 1 ? (
             <nav className="note-tabs" aria-label="Notas do encontro">
-<<<<<<< HEAD
                 {notes.map((note) => (
                   <button
                     type="button"
@@ -809,20 +725,6 @@
                     Evolução #{note.version}
                   </button>
                 ))}
-=======
-              {notes.map((note) => (
-                <button
-                  type="button"
-                  key={note.id}
-                  className={selectedNote?.id === note.id ? 'note-tab note-tab-active' : 'note-tab'}
-                  onClick={() => {
-                    void handleSelectNote(note.id);
-                  }}
-                >
-                  Evolução #{note.version}
-                </button>
-              ))}
->>>>>>> 011d76e4
             </nav>
           ) : null}
 
@@ -837,19 +739,11 @@
 
           <div className="editor-footer">
             <label className="attachment-upload">
-<<<<<<< HEAD
                 <input
                   id="attachment-input"
                   type="file"
                   accept=".pdf,.png,.jpg,.jpeg"
                   onChange={handleAttachmentInputChange}
-=======
-              <input
-                id="attachment-input"
-                type="file"
-                accept=".pdf,.png,.jpg,.jpeg"
-                onChange={handleAttachmentInputChange}
->>>>>>> 011d76e4
                 disabled={!selectedNote || isUploading}
               />
               <span>{isUploading ? 'Enviando…' : 'Anexar arquivo'}</span>
@@ -915,7 +809,6 @@
         </section>
 
         <aside className="timeline-panel" aria-label="Timeline 360°">
-<<<<<<< HEAD
             <header className="sidebar-header">
               <h2>Timeline 360°</h2>
               <button
@@ -930,22 +823,6 @@
                 Atualizar
               </button>
             </header>
-=======
-          <header className="sidebar-header">
-            <h2>Timeline 360°</h2>
-            <button
-              type="button"
-              className="ghost-button"
-              onClick={() => {
-                if (activePatientId) {
-                  void refreshEvents(activePatientId);
-                }
-              }}
-            >
-              Atualizar
-            </button>
-          </header>
->>>>>>> 011d76e4
           {isTimelineLoading ? <p className="muted">Carregando eventos…</p> : null}
           {!isTimelineLoading && groupedTimeline.length === 0 ? (
             <p className="muted">Nenhum evento registrado para este paciente.</p>
@@ -964,7 +841,6 @@
                       {typeof event.payload?.summary === 'string' ? (
                         <p>{event.payload.summary}</p>
                       ) : null}
-<<<<<<< HEAD
                         {event.type.startsWith('NOTE') && typeof event.payload?.noteId === 'string' ? (
                           <button
                             type="button"
@@ -978,22 +854,6 @@
                           >
                             Abrir nota
                           </button>
-=======
-                      {event.type.startsWith('NOTE') && typeof event.payload?.noteId === 'string' ? (
-                        <button
-                          type="button"
-                          className="ghost-button"
-                          onClick={() => {
-                            const encounterId =
-                              typeof event.payload?.encounterId === 'string' ? event.payload.encounterId : null;
-                            if (encounterId) {
-                              void handleSelectEncounter(encounterId).catch(() => undefined);
-                            }
-                          }}
-                        >
-                          Abrir nota
-                        </button>
->>>>>>> 011d76e4
                       ) : null}
                     </li>
                   ))}
