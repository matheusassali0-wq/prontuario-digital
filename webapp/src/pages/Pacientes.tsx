<<<<<<< HEAD
import { FormEvent, useEffect, useMemo, useState } from 'react';
import { Controller, useForm } from 'react-hook-form';
import { zodResolver } from '@hookform/resolvers/zod';
import { z } from 'zod';
import { TimelineEvent, useActivePatientStore } from '../stores/patientStore';

const resolveApiBase = () => {
  const meta = import.meta as { env?: Record<string, string | undefined> };
  const candidate = meta.env?.VITE_API_BASE_URL;
  if (typeof candidate === 'string' && candidate.trim().length > 0) {
    return candidate;
  }
  return '/api/v1';
};

const API_ROOT = (() => {
  const base = resolveApiBase();
  return base.endsWith('/') ? base.slice(0, -1) : base;
})();

const patientFormSchema = z.object({
  name: z.string().trim().min(1, 'Informe o nome').max(160),
  document: z.string().trim().max(32).optional().or(z.literal('')).default(''),
  birthDate: z.string().trim().max(32).optional().or(z.literal('')).default(''),
  contactPhone: z.string().trim().max(64).optional().or(z.literal('')).default(''),
  contactEmail: z.string().trim().email('E-mail inválido').max(120).optional().or(z.literal('')).default(''),
  contactNotes: z.string().trim().max(280).optional().or(z.literal('')).default(''),
  payer: z.string().trim().max(120).optional().or(z.literal('')).default(''),
  allergies: z.array(z.string().trim().min(1).max(80)).default([]),
  tags: z.array(z.string().trim().min(1).max(60)).default([]),
});

export type PatientFormValues = z.infer<typeof patientFormSchema>;

export type PatientRecord = {
  id: string;
  name: string;
  document: string | null;
  birthDate: string | null;
  contact: Record<string, unknown> | null;
  payer: string | null;
  allergies: string[];
  tags: string[];
  createdAt: string;
  updatedAt: string;
};

type HighlightRanges = Record<string, [number, number][]>;

type PatientListItem = {
  patient: PatientRecord;
  highlights?: HighlightRanges;
};

type Metrics = {
  totalPatients: number;
  encountersToday: number;
  activePrescriptions: number;
  allergyAlerts: number;
};

const EMPTY_FORM: PatientFormValues = {
  name: '',
  document: '',
  birthDate: '',
  contactPhone: '',
  contactEmail: '',
  contactNotes: '',
  payer: '',
  allergies: [],
  tags: [],
};

const buildUrl = (path: string) => `${API_ROOT}${path}`;

const fetchJson = async <T,>(path: string, init?: RequestInit): Promise<T> => {
  const response = await fetch(buildUrl(path), {
    credentials: 'include',
    headers: {
      Accept: 'application/json',
      'Content-Type': 'application/json',
      ...(init?.headers ?? {}),
    },
    ...init,
  });

    if (!response.ok) {
      let detail: string | undefined;
      try {
        const body = (await response.json()) as unknown;
        if (body && typeof body === 'object') {
          const record = body as Record<string, unknown>;
          const candidate = record.detail ?? record.error;
          if (typeof candidate === 'string' && candidate.trim().length > 0) {
            detail = candidate;
          }
        }
      } catch {
        detail = undefined;
      }
      const fallback = response.statusText?.trim().length ? response.statusText : undefined;
      throw new Error(detail || fallback || 'Falha inesperada ao comunicar com a API.');
    }

  if (response.status === 204) {
    return undefined as T;
  }

    const text = await response.text();
    if (!text) {
      return undefined as T;
    }
    const parsed = JSON.parse(text) as unknown;
    return parsed as T;
  };

const toISODate = (value: string) => {
  if (!value) return null;
  const normalized = value.includes('T') ? value : `${value}T00:00:00-03:00`;
  const date = new Date(normalized);
  return Number.isNaN(date.getTime()) ? null : date.toISOString();
};

const formatDate = (value: string | null | undefined) => {
  if (!value) return '—';
  const date = new Date(value);
  if (Number.isNaN(date.getTime())) return '—';
  return new Intl.DateTimeFormat('pt-BR', {
    dateStyle: 'short',
    timeStyle: value.includes('T') ? 'short' : undefined,
    timeZone: 'America/Sao_Paulo',
  }).format(date);
};

const formatDateTime = (value: string | null | undefined) => {
  if (!value) return '—';
  const date = new Date(value);
  if (Number.isNaN(date.getTime())) return '—';
  return new Intl.DateTimeFormat('pt-BR', {
    dateStyle: 'medium',
    timeStyle: 'short',
    timeZone: 'America/Sao_Paulo',
  }).format(date);
};

const renderHighlight = (
  text: string,
  ranges?: [number, number][],
  fallbackQuery?: string,
): (string | JSX.Element)[] => {
  if (!text) return ['—'];
  if (ranges && ranges.length) {
    const fragments: (string | JSX.Element)[] = [];
    let cursor = 0;
    ranges.forEach(([start, end], index) => {
      const safeStart = Math.max(0, start);
      const safeEnd = Math.min(text.length, end);
      if (cursor < safeStart) {
        fragments.push(text.slice(cursor, safeStart));
      }
      fragments.push(
        <mark key={`highlight-${index}`} className="search-highlight">
          {text.slice(safeStart, safeEnd)}
        </mark>,
      );
      cursor = safeEnd;
    });
    if (cursor < text.length) {
      fragments.push(text.slice(cursor));
    }
    return fragments;
  }

  if (!fallbackQuery) return [text];
  const normalized = fallbackQuery.trim();
  if (!normalized) return [text];
  const regex = new RegExp(`(${normalized.replace(/[.*+?^${}()|[\\]\\]/g, '\\$&')})`, 'ig');
  return text.split(regex).map((part, index) =>
    part.toLowerCase() === normalized.toLowerCase() ? (
      <mark key={`fallback-${index}`} className="search-highlight">
        {part}
      </mark>
    ) : (
      <span key={`fallback-${index}`}>{part}</span>
    ),
  );
};

const contactFromRecord = (record: PatientRecord): { phone?: string; email?: string; notes?: string } => {
  if (!record.contact || typeof record.contact !== 'object') return {};
  const phone = typeof record.contact.phone === 'string' ? record.contact.phone : undefined;
  const email = typeof record.contact.email === 'string' ? record.contact.email : undefined;
  const notes = typeof record.contact.notes === 'string' ? record.contact.notes : undefined;
  return { phone, email, notes };
};

const summarizeEvent = (event: TimelineEvent) => {
  const summary = typeof event.payload?.summary === 'string' ? event.payload.summary : undefined;
  if (summary) return summary;
  if (event.type === 'PATIENT_CREATE') return 'Paciente cadastrado';
  if (event.type === 'PATIENT_UPDATE') return 'Atualização de dados cadastrais';
  if (event.type === 'PATIENT_DELETE') return 'Remoção do cadastro';
  return event.type.replace(/_/g, ' ');
};

const iconForEvent = (type: string) => {
  switch (type) {
    case 'PATIENT_CREATE':
      return '🆕';
    case 'PATIENT_UPDATE':
      return '✏️';
    case 'PATIENT_DELETE':
      return '🗑️';
    case 'ENCOUNTER':
      return '🩺';
    case 'PRESCRIPTION':
      return '💊';
    case 'EXAM_ORDER':
      return '🧪';
    default:
      return '📄';
  }
};

const groupTimelineByDay = (events: TimelineEvent[]) => {
  const groups = new Map<string, TimelineEvent[]>();
  events.forEach((event) => {
    const dayKey = new Date(event.createdAt).toISOString().slice(0, 10);
    const list = groups.get(dayKey) ?? [];
    list.push(event);
    groups.set(dayKey, list);
  });
  return Array.from(groups.entries())
    .map(([day, items]) => ({
      day,
      items: items.sort((a, b) => b.createdAt.localeCompare(a.createdAt)),
    }))
    .sort((a, b) => b.day.localeCompare(a.day));
};

const ChipInput = ({
  label,
  placeholder,
  value,
  disabled,
  onChange,
}: {
  label: string;
  placeholder: string;
  value: string[];
  disabled?: boolean;
  onChange: (next: string[]) => void;
}) => {
  const [draft, setDraft] = useState('');

  const commitDraft = () => {
    const trimmed = draft.trim();
    if (!trimmed) return;
    if (value.includes(trimmed)) {
      setDraft('');
      return;
    }
    onChange([...value, trimmed]);
    setDraft('');
  };

  const removeValue = (tag: string) => {
    onChange(value.filter((item) => item !== tag));
  };

  return (
    <label className="form-field">
      <span>{label}</span>
      <div className="chip-input" aria-live="polite">
        {value.map((tag) => (
          <button
            key={tag}
            type="button"
            className="chip"
            onClick={() => removeValue(tag)}
            disabled={disabled}
            aria-label={`Remover ${tag}`}
          >
            {tag}
            <span aria-hidden>×</span>
          </button>
        ))}
        <input
          type="text"
          value={draft}
          onChange={(event) => setDraft(event.target.value)}
          onKeyDown={(event) => {
            if (event.key === 'Enter' || event.key === ',') {
              event.preventDefault();
              commitDraft();
            }
            if (event.key === 'Backspace' && !draft && value.length) {
              event.preventDefault();
              removeValue(value[value.length - 1]);
            }
          }}
          onBlur={commitDraft}
          placeholder={placeholder}
          disabled={disabled}
        />
      </div>
    </label>
  );
};

export default function Pacientes() {
  const [patients, setPatients] = useState<PatientListItem[]>([]);
  const [metrics, setMetrics] = useState<Metrics | null>(null);
  const [searchTerm, setSearchTerm] = useState('');
  const [debouncedSearch, setDebouncedSearch] = useState('');
  const [feedback, setFeedback] = useState<string | null>(null);
  const [errorMessage, setErrorMessage] = useState<string | null>(null);
  const [isLoadingList, setIsLoadingList] = useState(false);

  const {
    activePatientId,
    eventsByPatient,
    isLoading: isLoadingTimeline,
    error: timelineError,
    setActivePatient,
    refreshEvents,
    clearError,
    dropPatientEvents,
  } = useActivePatientStore();

  const {
    control,
    handleSubmit,
    reset,
    formState: { errors, isSubmitting },
  } = useForm<PatientFormValues>({
    resolver: zodResolver(patientFormSchema),
    defaultValues: EMPTY_FORM,
    mode: 'onChange',
  });

  useEffect(() => {
    const handle = window.setTimeout(() => setDebouncedSearch(searchTerm.trim()), 320);
    return () => window.clearTimeout(handle);
  }, [searchTerm]);

  const loadMetrics = async () => {
    try {
      const payload = await fetchJson<Metrics>('/patients/metrics');
      setMetrics(payload);
    } catch (error) {
      setErrorMessage(error instanceof Error ? error.message : 'Não foi possível carregar os indicadores.');
    }
  };

  const loadPatients = async () => {
    setIsLoadingList(true);
    try {
      const query = debouncedSearch ? `?query=${encodeURIComponent(debouncedSearch)}` : '';
      const payload = await fetchJson<{ items?: PatientListItem[] }>(`/patients${query}`);
      setPatients(payload?.items ?? []);
    } catch (error) {
      setErrorMessage(error instanceof Error ? error.message : 'Falha ao carregar pacientes.');
    } finally {
      setIsLoadingList(false);
    }
  };

    useEffect(() => {
      void loadPatients();
    }, [debouncedSearch]);

    useEffect(() => {
      void loadMetrics();
    }, []);

  useEffect(() => {
    if (timelineError) {
      setErrorMessage(timelineError);
      clearError();
    }
  }, [timelineError, clearError]);

  useEffect(() => {
    if (!feedback) return;
    const handle = window.setTimeout(() => setFeedback(null), 4000);
    return () => window.clearTimeout(handle);
  }, [feedback]);

  const activePatient = useMemo(() => {
    if (!activePatientId) return null;
    return patients.find((item) => item.patient.id === activePatientId)?.patient ?? null;
  }, [activePatientId, patients]);

  useEffect(() => {
    if (activePatient) {
      const contact = contactFromRecord(activePatient);
      reset({
        name: activePatient.name,
        document: activePatient.document ?? '',
        birthDate: activePatient.birthDate ? activePatient.birthDate.slice(0, 10) : '',
        contactPhone: contact.phone ?? '',
        contactEmail: contact.email ?? '',
        contactNotes: contact.notes ?? '',
        payer: activePatient.payer ?? '',
        allergies: activePatient.allergies ?? [],
        tags: activePatient.tags ?? [],
      });
    } else {
      reset(EMPTY_FORM);
    }
  }, [activePatient, reset]);

  const onSubmit = async (values: PatientFormValues) => {
    try {
      setErrorMessage(null);
      const contactCandidate = {
        phone: values.contactPhone.trim() || undefined,
        email: values.contactEmail.trim() || undefined,
        notes: values.contactNotes.trim() || undefined,
      };
      const hasContactInfo = Boolean(contactCandidate.phone || contactCandidate.email || contactCandidate.notes);

      const payload = {
        name: values.name.trim(),
        document: values.document.trim() || null,
        birthDate: toISODate(values.birthDate.trim()),
        ...(hasContactInfo ? { contact: contactCandidate } : {}),
        payer: values.payer.trim() || null,
        allergies: values.allergies,
        tags: values.tags,
      };

      let response: PatientRecord;
      if (activePatientId) {
        const data = await fetchJson<{ patient: PatientRecord }>(`/patients/${activePatientId}`, {
          method: 'PUT',
          body: JSON.stringify(payload),
        });
        response = data.patient;
      } else {
        const data = await fetchJson<{ patient: PatientRecord }>('/patients', {
          method: 'POST',
          body: JSON.stringify(payload),
        });
        response = data.patient;
      }

      setPatients((previous) => {
        const existingIndex = previous.findIndex((item) => item.patient.id === response.id);
        if (existingIndex >= 0) {
          const clone = [...previous];
          clone[existingIndex] = { patient: response, highlights: previous[existingIndex]?.highlights };
          return clone;
        }
        return [{ patient: response }, ...previous];
      });

        await setActivePatient(response.id);
        void loadMetrics();
      setFeedback(activePatientId ? 'Dados do paciente atualizados.' : 'Paciente cadastrado com sucesso.');
    } catch (error) {
      setErrorMessage(error instanceof Error ? error.message : 'Não foi possível salvar o paciente.');
    }
  };

  const handleFormSubmit = (event: FormEvent<HTMLFormElement>) => {
    void handleSubmit((values) => onSubmit(values))(event);
  };

    const handleNewPatient = () => {
      void setActivePatient(null);
      reset(EMPTY_FORM);
    };

    const handleDeletePatient = async () => {
      if (!activePatientId) return;
      const selected = activePatient?.name ?? 'este paciente';
      if (!window.confirm(`Remover permanentemente ${selected}?`)) return;
      try {
        await fetchJson(`/patients/${activePatientId}`, { method: 'DELETE' });
        setPatients((previous) => previous.filter((item) => item.patient.id !== activePatientId));
        dropPatientEvents(activePatientId);
        await setActivePatient(null);
        void loadMetrics();
        setFeedback('Paciente removido com sucesso.');
      } catch (error) {
        setErrorMessage(error instanceof Error ? error.message : 'Falha ao remover paciente.');
      }
    };

  const handleSelectPatient = async (id: string) => {
    await setActivePatient(id);
  };

  const selectedTimeline = useMemo(() => {
    if (!activePatientId) return [] as TimelineEvent[];
    return eventsByPatient[activePatientId] ?? [];
  }, [eventsByPatient, activePatientId]);

  const groupedTimeline = useMemo(() => groupTimelineByDay(selectedTimeline), [selectedTimeline]);

  return (
    <div className="pacientes-page">
      <header className="page-header">
        <h1 className="page-title">Pacientes</h1>
        <p className="page-subtitle">Gestão de cadastro, seleção ativa e visão 360° dos atendimentos.</p>
      </header>

      {feedback && (
        <div role="status" className="toast toast-success">
          {feedback}
        </div>
      )}
      {errorMessage && (
        <div role="alert" className="toast toast-error">
          {errorMessage}
        </div>
      )}

      <section className="patient-counters" aria-label="Indicadores de pacientes">
        <article className="card-tile">
          <span className="card-metric">Total de pacientes</span>
          <strong className="card-value">{metrics?.totalPatients ?? '—'}</strong>
          <span className="card-footnote">Cadastro ativo na base relacional</span>
        </article>
        <article className="card-tile">
          <span className="card-metric">Atendimentos hoje</span>
          <strong className="card-value">{metrics?.encountersToday ?? '—'}</strong>
          <span className="card-footnote">Eventos clínicos do dia (Timeline)</span>
        </article>
        <article className="card-tile">
          <span className="card-metric">Prescrições ativas</span>
          <strong className="card-value">{metrics?.activePrescriptions ?? '—'}</strong>
          <span className="card-footnote">Últimas prescrições vinculadas</span>
        </article>
        <article className="card-tile">
          <span className="card-metric">Alertas de alergias</span>
          <strong className="card-value">{metrics?.allergyAlerts ?? '—'}</strong>
          <span className="card-footnote">Pacientes com alergias registradas</span>
        </article>
      </section>

      <section className="patient-content">
        <div className="patient-list" aria-label="Lista de pacientes">
          <div className="list-header">
            <label className="form-field search-field">
              <span>Busca rápida</span>
              <input
                type="search"
                value={searchTerm}
                placeholder="Nome, documento ou contato"
                onChange={(event) => setSearchTerm(event.target.value)}
              />
            </label>
              <button
                type="button"
                className="ghost"
                onClick={() => void loadPatients()}
                disabled={isLoadingList}
              >
                Atualizar lista
              </button>
          </div>

          <ul className="patient-table" role="list">
            {isLoadingList && <li className="empty-state">Carregando pacientes…</li>}
            {!isLoadingList && patients.length === 0 && (
              <li className="empty-state">Nenhum paciente encontrado para a busca atual.</li>
            )}
            {patients.map(({ patient, highlights }) => {
              const contact = contactFromRecord(patient);
              return (
                <li key={patient.id} className={patient.id === activePatientId ? 'selected' : ''}>
                    <button type="button" onClick={() => void handleSelectPatient(patient.id)}>
                    <div className="patient-main">
                      <h3>{renderHighlight(patient.name, highlights?.name, debouncedSearch)}</h3>
                      <span className="patient-document">
                        {renderHighlight(patient.document ?? '—', highlights?.document, debouncedSearch)}
                      </span>
                    </div>
                    <dl className="patient-meta">
                      <div>
                        <dt>Nascimento</dt>
                        <dd>{formatDate(patient.birthDate)}</dd>
                      </div>
                      <div>
                        <dt>Contato</dt>
                        <dd>
                          {contact.phone || contact.email || contact.notes
                            ? renderHighlight(
                                contact.phone || contact.email || contact.notes || '—',
                                highlights?.contact,
                                debouncedSearch,
                              )
                            : '—'}
                        </dd>
                      </div>
                      <div>
                        <dt>Convênio</dt>
                        <dd>{renderHighlight(patient.payer ?? '—', highlights?.payer, debouncedSearch)}</dd>
                      </div>
                    </dl>
                  </button>
                </li>
              );
            })}
          </ul>
        </div>

        <div className="patient-form" aria-label="Formulário do paciente">
          <form onSubmit={handleFormSubmit}>
            <div className="form-grid">
              <Controller
                name="name"
                control={control}
                render={({ field }) => (
                  <label className="form-field">
                    <span>Nome completo *</span>
                    <input type="text" {...field} required />
                    {errors.name && <small className="error-message">{errors.name.message}</small>}
                  </label>
                )}
              />

              <Controller
                name="document"
                control={control}
                render={({ field }) => (
                  <label className="form-field">
                    <span>Documento / ID interno</span>
                    <input type="text" {...field} />
                    {errors.document && <small className="error-message">{errors.document.message}</small>}
                  </label>
                )}
              />

              <Controller
                name="birthDate"
                control={control}
                render={({ field }) => (
                  <label className="form-field">
                    <span>Data de nascimento</span>
                    <input type="date" {...field} />
                  </label>
                )}
              />

              <Controller
                name="payer"
                control={control}
                render={({ field }) => (
                  <label className="form-field">
                    <span>Convênio / Pagador</span>
                    <input type="text" {...field} />
                  </label>
                )}
              />

              <Controller
                name="contactPhone"
                control={control}
                render={({ field }) => (
                  <label className="form-field">
                    <span>Telefone</span>
                    <input type="tel" {...field} />
                  </label>
                )}
              />

              <Controller
                name="contactEmail"
                control={control}
                render={({ field }) => (
                  <label className="form-field">
                    <span>E-mail</span>
                    <input type="email" {...field} />
                    {errors.contactEmail && <small className="error-message">{errors.contactEmail.message}</small>}
                  </label>
                )}
              />

              <Controller
                name="contactNotes"
                control={control}
                render={({ field }) => (
                  <label className="form-field full-width">
                    <span>Notas de contato</span>
                    <textarea rows={3} {...field} />
                  </label>
                )}
              />

              <Controller
                name="allergies"
                control={control}
                render={({ field }) => (
                  <ChipInput
                    label="Alergias"
                    placeholder="Digite e pressione Enter"
                    value={field.value}
                    onChange={(next) => field.onChange(next)}
                    disabled={isSubmitting}
                  />
                )}
              />

              <Controller
                name="tags"
                control={control}
                render={({ field }) => (
                  <ChipInput
                    label="Tags clínicas"
                    placeholder="Ex.: crônico, retorno, telemed"
                    value={field.value}
                    onChange={(next) => field.onChange(next)}
                    disabled={isSubmitting}
                  />
                )}
              />
            </div>

            <div className="form-actions">
                <button type="button" className="ghost" onClick={handleNewPatient}>
                Novo paciente
              </button>
              <button type="submit" className="primary" disabled={isSubmitting}>
                {activePatientId ? 'Salvar alterações' : 'Cadastrar paciente'}
              </button>
                <button
                  type="button"
                  className="danger"
                  onClick={() => void handleDeletePatient()}
                  disabled={!activePatientId || isSubmitting}
                >
                Remover
              </button>
              <button
                type="button"
                className="ghost"
                onClick={() => {
                  if (activePatient) {
                    const contact = contactFromRecord(activePatient);
                    reset({
                      name: activePatient.name,
                      document: activePatient.document ?? '',
                      birthDate: activePatient.birthDate ? activePatient.birthDate.slice(0, 10) : '',
                      contactPhone: contact.phone ?? '',
                      contactEmail: contact.email ?? '',
                      contactNotes: contact.notes ?? '',
                      payer: activePatient.payer ?? '',
                      allergies: activePatient.allergies ?? [],
                      tags: activePatient.tags ?? [],
                    });
                  } else {
                    reset(EMPTY_FORM);
                  }
                }}
              >
                Limpar
              </button>
            </div>
          </form>
        </div>

        <aside className="patient-timeline" aria-label="Timeline 360°">
          <header className="timeline-header">
            <h2>Timeline 360°</h2>
            {isLoadingTimeline && <span className="timeline-status">Sincronizando…</span>}
            {!isLoadingTimeline && activePatientId && (
              <button type="button" className="ghost" onClick={() => void refreshEvents(activePatientId)}>
                Atualizar eventos
              </button>
            )}
          </header>

          {!activePatientId && <p className="empty-state">Selecione um paciente para visualizar a timeline.</p>}

          {activePatientId && groupedTimeline.length === 0 && !isLoadingTimeline && (
            <p className="empty-state">Nenhum evento registrado ainda para este paciente.</p>
          )}

          <div className="timeline-group-container">
            {groupedTimeline.map((group) => (
              <section key={group.day} className="timeline-group">
                <h3>{formatDate(group.day)}</h3>
                <ul>
                  {group.items.map((event) => (
                    <li key={event.id}>
                      <div className="timeline-icon" aria-hidden>
                        {iconForEvent(event.type)}
                      </div>
                      <div className="timeline-body">
                        <strong>{summarizeEvent(event)}</strong>
                        <time dateTime={event.createdAt}>{formatDateTime(event.createdAt)}</time>
                        {typeof event.payload?.hash === 'string' && event.payload.hash && (
                          <small className="hash-chain">Hash: {event.payload.hash.slice(0, 16)}…</small>
                        )}
                      </div>
                    </li>
                  ))}
                </ul>
              </section>
            ))}
          </div>
        </aside>
      </section>
    </div>
=======
export default function Pacientes() {
  return (
    <section className="placeholder-card" aria-labelledby="pacientes-title">
      <h1 id="pacientes-title" className="placeholder-title">
        Pacientes · Cadastro e seleção ativa
      </h1>
      <p className="placeholder-description">
        Esta área receberá o fluxo completo de pacientes no próximo PR: cadastro, busca
        instantânea com destaque, seleção ativa integrada à timeline 360° e gestão de
        alergias e convênios. Mantenha este shell para garantir a navegação entre as
        abas durante o desenvolvimento incremental.
      </p>
    </section>
>>>>>>> 9c21e1f3
  );
}<|MERGE_RESOLUTION|>--- conflicted
+++ resolved
@@ -1,4 +1,3 @@
-<<<<<<< HEAD
 import { FormEvent, useEffect, useMemo, useState } from 'react';
 import { Controller, useForm } from 'react-hook-form';
 import { zodResolver } from '@hookform/resolvers/zod';
@@ -85,35 +84,35 @@
     ...init,
   });
 
-    if (!response.ok) {
-      let detail: string | undefined;
-      try {
-        const body = (await response.json()) as unknown;
-        if (body && typeof body === 'object') {
-          const record = body as Record<string, unknown>;
-          const candidate = record.detail ?? record.error;
-          if (typeof candidate === 'string' && candidate.trim().length > 0) {
-            detail = candidate;
-          }
+  if (!response.ok) {
+    let detail: string | undefined;
+    try {
+      const body = (await response.json()) as unknown;
+      if (body && typeof body === 'object') {
+        const record = body as Record<string, unknown>;
+        const candidate = record.detail ?? record.error;
+        if (typeof candidate === 'string' && candidate.trim().length > 0) {
+          detail = candidate;
         }
-      } catch {
-        detail = undefined;
       }
-      const fallback = response.statusText?.trim().length ? response.statusText : undefined;
-      throw new Error(detail || fallback || 'Falha inesperada ao comunicar com a API.');
+    } catch {
+      detail = undefined;
     }
+    const fallback = response.statusText?.trim().length ? response.statusText : undefined;
+    throw new Error(detail || fallback || 'Falha inesperada ao comunicar com a API.');
+  }
 
   if (response.status === 204) {
     return undefined as T;
   }
 
-    const text = await response.text();
-    if (!text) {
-      return undefined as T;
-    }
-    const parsed = JSON.parse(text) as unknown;
-    return parsed as T;
-  };
+  const text = await response.text();
+  if (!text) {
+    return undefined as T;
+  }
+  const parsed = JSON.parse(text) as unknown;
+  return parsed as T;
+};
 
 const toISODate = (value: string) => {
   if (!value) return null;
@@ -367,13 +366,13 @@
     }
   };
 
-    useEffect(() => {
-      void loadPatients();
-    }, [debouncedSearch]);
-
-    useEffect(() => {
-      void loadMetrics();
-    }, []);
+  useEffect(() => {
+    void loadPatients();
+  }, [debouncedSearch]);
+
+  useEffect(() => {
+    void loadMetrics();
+  }, []);
 
   useEffect(() => {
     if (timelineError) {
@@ -457,8 +456,8 @@
         return [{ patient: response }, ...previous];
       });
 
-        await setActivePatient(response.id);
-        void loadMetrics();
+      await setActivePatient(response.id);
+      void loadMetrics();
       setFeedback(activePatientId ? 'Dados do paciente atualizados.' : 'Paciente cadastrado com sucesso.');
     } catch (error) {
       setErrorMessage(error instanceof Error ? error.message : 'Não foi possível salvar o paciente.');
@@ -469,26 +468,26 @@
     void handleSubmit((values) => onSubmit(values))(event);
   };
 
-    const handleNewPatient = () => {
-      void setActivePatient(null);
-      reset(EMPTY_FORM);
-    };
-
-    const handleDeletePatient = async () => {
-      if (!activePatientId) return;
-      const selected = activePatient?.name ?? 'este paciente';
-      if (!window.confirm(`Remover permanentemente ${selected}?`)) return;
-      try {
-        await fetchJson(`/patients/${activePatientId}`, { method: 'DELETE' });
-        setPatients((previous) => previous.filter((item) => item.patient.id !== activePatientId));
-        dropPatientEvents(activePatientId);
-        await setActivePatient(null);
-        void loadMetrics();
-        setFeedback('Paciente removido com sucesso.');
-      } catch (error) {
-        setErrorMessage(error instanceof Error ? error.message : 'Falha ao remover paciente.');
-      }
-    };
+  const handleNewPatient = () => {
+    void setActivePatient(null);
+    reset(EMPTY_FORM);
+  };
+
+  const handleDeletePatient = async () => {
+    if (!activePatientId) return;
+    const selected = activePatient?.name ?? 'este paciente';
+    if (!window.confirm(`Remover permanentemente ${selected}?`)) return;
+    try {
+      await fetchJson(`/patients/${activePatientId}`, { method: 'DELETE' });
+      setPatients((previous) => previous.filter((item) => item.patient.id !== activePatientId));
+      dropPatientEvents(activePatientId);
+      await setActivePatient(null);
+      void loadMetrics();
+      setFeedback('Paciente removido com sucesso.');
+    } catch (error) {
+      setErrorMessage(error instanceof Error ? error.message : 'Falha ao remover paciente.');
+    }
+  };
 
   const handleSelectPatient = async (id: string) => {
     await setActivePatient(id);
@@ -554,14 +553,9 @@
                 onChange={(event) => setSearchTerm(event.target.value)}
               />
             </label>
-              <button
-                type="button"
-                className="ghost"
-                onClick={() => void loadPatients()}
-                disabled={isLoadingList}
-              >
-                Atualizar lista
-              </button>
+            <button type="button" className="ghost" onClick={() => void loadPatients()} disabled={isLoadingList}>
+              Atualizar lista
+            </button>
           </div>
 
           <ul className="patient-table" role="list">
@@ -573,7 +567,7 @@
               const contact = contactFromRecord(patient);
               return (
                 <li key={patient.id} className={patient.id === activePatientId ? 'selected' : ''}>
-                    <button type="button" onClick={() => void handleSelectPatient(patient.id)}>
+                  <button type="button" onClick={() => void handleSelectPatient(patient.id)}>
                     <div className="patient-main">
                       <h3>{renderHighlight(patient.name, highlights?.name, debouncedSearch)}</h3>
                       <span className="patient-document">
@@ -722,18 +716,18 @@
             </div>
 
             <div className="form-actions">
-                <button type="button" className="ghost" onClick={handleNewPatient}>
+              <button type="button" className="ghost" onClick={handleNewPatient}>
                 Novo paciente
               </button>
               <button type="submit" className="primary" disabled={isSubmitting}>
                 {activePatientId ? 'Salvar alterações' : 'Cadastrar paciente'}
               </button>
-                <button
-                  type="button"
-                  className="danger"
-                  onClick={() => void handleDeletePatient()}
-                  disabled={!activePatientId || isSubmitting}
-                >
+              <button
+                type="button"
+                className="danger"
+                onClick={() => void handleDeletePatient()}
+                disabled={!activePatientId || isSubmitting}
+              >
                 Remover
               </button>
               <button
@@ -807,20 +801,5 @@
         </aside>
       </section>
     </div>
-=======
-export default function Pacientes() {
-  return (
-    <section className="placeholder-card" aria-labelledby="pacientes-title">
-      <h1 id="pacientes-title" className="placeholder-title">
-        Pacientes · Cadastro e seleção ativa
-      </h1>
-      <p className="placeholder-description">
-        Esta área receberá o fluxo completo de pacientes no próximo PR: cadastro, busca
-        instantânea com destaque, seleção ativa integrada à timeline 360° e gestão de
-        alergias e convênios. Mantenha este shell para garantir a navegação entre as
-        abas durante o desenvolvimento incremental.
-      </p>
-    </section>
->>>>>>> 9c21e1f3
   );
 }