# Prontuário Digital — Pacientes (PR5) + Evoluções (PR6)

## Como rodar no WSL2 (Ubuntu 24.04)

```bash
# Pré-requisitos
# - Node.js 20 ou 22 (nvm use 22)
# - Docker + Docker Compose (Postgres 16 + Redis 7)
# - corepack enable || true

cp .env.example .env

# Suba os serviços de dados
docker compose up -d db redis

# Instale dependências com devDependencies obrigatórias
npm ci --include=dev
(cd webapp && npm ci --include=dev)

# Aplique as migrações e gere o Prisma Client
npx prisma migrate deploy
npx prisma generate

<<<<<<< HEAD
# Rode os servidores (API habilita idempotência + export LGPD; webapp registra Service Worker)
=======
# Rode os servidores
>>>>>>> 011d76e4
npm run dev                      # API Express (porta 3030)
(cd webapp && npm run dev -- --host 0.0.0.0 --port ${WEBAPP_PORT:-5173})
```

> **Importante:** este repositório ainda contém `node_modules/` commitados a partir do Windows.
> Em WSL2/Linux, execute `rm -rf node_modules webapp/node_modules && npm ci --include=dev && (cd webapp && npm ci --include=dev)`
> caso encontre erros `vite: Permission denied` ou binários faltantes.

<<<<<<< HEAD
### Variáveis de ambiente relevantes (SSO / Prescrições / Offline)

```
MEMED_MODE=print                 # use sso_birdid quando configurar o Bird ID
BIRDID_ISSUER=https://birdid.example.com
BIRDID_CLIENT_ID=birdid-client-id
BIRDID_REDIRECT_URI=http://localhost:3030/auth/callback
MEMED_SSO_URL=https://app.memed.com.br/sso
MEMED_RETURN_URL=http://localhost:5173/prescricoes
SESSION_SECRET=troque-isto
# Ajuste se quiser alterar o intervalo de replay no front (ms)
# VITE_OUTBOX_POLL_INTERVAL=1500
```

=======
>>>>>>> 011d76e4
## Endpoints principais (`server/server-pro.cjs`)

- `GET    /api/v1/health` — status básico da API.
- `GET    /api/v1/patients` — listagem paginada com busca insensível.
- `GET    /api/v1/patients/metrics` — totais e indicadores da tela.
- `GET    /api/v1/patients/:id` — leitura de paciente.
- `POST   /api/v1/patients` — criação com validação Zod.
- `PUT    /api/v1/patients/:id` — atualização completa.
- `DELETE /api/v1/patients/:id` — remoção lógica (com eventos/auditoria).
- `GET    /api/v1/patients/:id/events` — timeline 360° (cadeia WORM).
<<<<<<< HEAD
- `GET    /api/pacientes/:id/export` — exporta JSON LGPD (paciente + evoluções + prescrições).
=======
>>>>>>> 011d76e4
- `POST   /api/v1/encounters` — registra encontro clínico (INITIAL/FOLLOW_UP).
- `GET    /api/v1/encounters?patient_id=` — lista encontros com nota mais recente.
- `GET    /api/v1/encounters/:id` — detalhes do encontro + notas/versões.
- `POST   /api/v1/notes` — cria evolução (v1) com template clínico.
- `PUT    /api/v1/notes/:id` — autosave/versionamento append-only.
- `GET    /api/v1/notes/:id` / `/versions` — leitura + histórico completo.
- `POST   /api/v1/attachments` — upload seguro (pdf/png/jpg/jpeg ≤ 10 MB).
- `GET    /api/v1/attachments/:id/download` — download com Content-Disposition.
<<<<<<< HEAD

## Frontend (`webapp/`)

- Página `/pacientes` com:
  - Busca debounced (320 ms) + destaque visual do termo.
  - Cards de métricas consumindo `/metrics`.
  - Formulário completo (react-hook-form + zod) com chips para alergias e tags.
  - Seleção ativa global (Zustand) + timeline dinâmica (`/events`).
  - Toasts de feedback e tratamento de erros HTTP padronizados.
- Página `/prontuarios` com:
  - Cabeçalho integrado ao Paciente ativo + ações rápidas.
  - Criação de encontros/notas a partir de templates reais (NEFROLOGIA — 1ª CONSULTA / RETORNO).
  - Editor com autosave (1,5 s), versionamento, restauração e anexos.
  - Command Palette (Ctrl/Cmd+K) com atalhos para nova evolução, anexar e imprimir.
  - Timeline 360° atualizada em tempo real (ENCOUNTER/NOTE_CREATE/NOTE_UPDATE/ATTACHMENT).
  - Rota dedicada `/prontuarios/imprimir/:noteId` com layout print-friendly (A4, cabeçalho Dr. Matheus).
- Indicador de conectividade na topbar (online/offline) com contador de pendências e botão “Sincronizar agora”.
- Service Worker (`public/sw.js`) com cache estático + stale-while-revalidate para `GET /api/**` e fallback `offline.html`.
- Fila Outbox (IndexedDB) intercepta `fetch` de mutações, gera IDs clientes (`cid-*`) e reenvia com `X-Idempotency-Key`.

## Offline-first & Idempotência (PR9)

- Interceptor `offline/fetchInterceptor.ts` adiciona `X-Idempotency-Key` e, quando offline ou em erro de rede, enfileira mutações no IndexedDB.
- Worker `offline/sync.ts` processa lotes (backoff 2s → 16s), sincroniza automaticamente ao voltar a conexão e mantém mapa `cid → serverId`.
- API (`server/server-pro.mjs`) persiste dedupe em `data/idempotency.json`, responde replays sem duplicar timeline e registra auditoria WORM (`hashPrev` + SHA-256).
- Export LGPD disponível em `/api/pacientes/:id/export`, com auditoria `EXPORT_PATIENT_JSON` sem PII adicional.
- Banner “Modo offline” e pill “Sincronizar” exibem estado em tempo real; pending count refletido via Zustand.
=======

## Frontend (`webapp/`)

- Página `/pacientes` com:
  - Busca debounced (320 ms) + destaque visual do termo.
  - Cards de métricas consumindo `/metrics`.
  - Formulário completo (react-hook-form + zod) com chips para alergias e tags.
  - Seleção ativa global (Zustand) + timeline dinâmica (`/events`).
  - Toasts de feedback e tratamento de erros HTTP padronizados.
- Página `/prontuarios` com:
  - Cabeçalho integrado ao Paciente ativo + ações rápidas.
  - Criação de encontros/notas a partir de templates reais (NEFROLOGIA — 1ª CONSULTA / RETORNO).
  - Editor com autosave (1,5 s), versionamento, restauração e anexos.
  - Command Palette (Ctrl/Cmd+K) com atalhos para nova evolução, anexar e imprimir.
  - Timeline 360° atualizada em tempo real (ENCOUNTER/NOTE_CREATE/NOTE_UPDATE/ATTACHMENT).
  - Rota dedicada `/prontuarios/imprimir/:noteId` com layout print-friendly (A4, cabeçalho Dr. Matheus).
>>>>>>> 011d76e4

## Auditoria e timeline

Cada mutação cria eventos encadeados (`hashPrev` + SHA-256) em `Event` e registra auditoria append-only (`AuditLog`).
A timeline apresenta agrupamento por dia com ícones contextuais (cadastro, evolução, anexos, prescrições etc.).

## Scripts úteis

- `npm run lint` / `npm run typecheck` / `npm run build` — checagens na raiz (TypeScript limitado a arquivos do servidor/scripts).
- `cd webapp && npm run lint` — lint escopado para a página de Pacientes e store.
- `cd webapp && npm run typecheck` — garante typings do módulo de Pacientes.
- `cd webapp && npm run build` — **pode exigir reinstalação das dependências** devido a artefatos do Windows (ver observação acima).
- `npm run prisma:migrate` — aplica migrações em produção; `npm run prisma:migrate:dev` para ciclos locais.

## Observações

- Seeds/fixtures não são versionados; utilize scripts locais conforme necessidade.
- A limpeza pesada dos diretórios `node_modules/`, `dist/`, `exports/`, `data/` e `certs/` será coordenada via issue dedicada.
- Timezone padrão GMT-3 (America/Sao_Paulo) para métricas e timeline.<|MERGE_RESOLUTION|>--- conflicted
+++ resolved
@@ -21,11 +21,7 @@
 npx prisma migrate deploy
 npx prisma generate
 
-<<<<<<< HEAD
 # Rode os servidores (API habilita idempotência + export LGPD; webapp registra Service Worker)
-=======
-# Rode os servidores
->>>>>>> 011d76e4
 npm run dev                      # API Express (porta 3030)
 (cd webapp && npm run dev -- --host 0.0.0.0 --port ${WEBAPP_PORT:-5173})
 ```
@@ -34,7 +30,6 @@
 > Em WSL2/Linux, execute `rm -rf node_modules webapp/node_modules && npm ci --include=dev && (cd webapp && npm ci --include=dev)`
 > caso encontre erros `vite: Permission denied` ou binários faltantes.
 
-<<<<<<< HEAD
 ### Variáveis de ambiente relevantes (SSO / Prescrições / Offline)
 
 ```
@@ -49,8 +44,6 @@
 # VITE_OUTBOX_POLL_INTERVAL=1500
 ```
 
-=======
->>>>>>> 011d76e4
 ## Endpoints principais (`server/server-pro.cjs`)
 
 - `GET    /api/v1/health` — status básico da API.
@@ -61,10 +54,8 @@
 - `PUT    /api/v1/patients/:id` — atualização completa.
 - `DELETE /api/v1/patients/:id` — remoção lógica (com eventos/auditoria).
 - `GET    /api/v1/patients/:id/events` — timeline 360° (cadeia WORM).
-<<<<<<< HEAD
 - `GET    /api/pacientes/:id/export` — exporta JSON LGPD (paciente + evoluções + prescrições).
-=======
->>>>>>> 011d76e4
+
 - `POST   /api/v1/encounters` — registra encontro clínico (INITIAL/FOLLOW_UP).
 - `GET    /api/v1/encounters?patient_id=` — lista encontros com nota mais recente.
 - `GET    /api/v1/encounters/:id` — detalhes do encontro + notas/versões.
@@ -73,7 +64,6 @@
 - `GET    /api/v1/notes/:id` / `/versions` — leitura + histórico completo.
 - `POST   /api/v1/attachments` — upload seguro (pdf/png/jpg/jpeg ≤ 10 MB).
 - `GET    /api/v1/attachments/:id/download` — download com Content-Disposition.
-<<<<<<< HEAD
 
 ## Frontend (`webapp/`)
 
@@ -101,24 +91,6 @@
 - API (`server/server-pro.mjs`) persiste dedupe em `data/idempotency.json`, responde replays sem duplicar timeline e registra auditoria WORM (`hashPrev` + SHA-256).
 - Export LGPD disponível em `/api/pacientes/:id/export`, com auditoria `EXPORT_PATIENT_JSON` sem PII adicional.
 - Banner “Modo offline” e pill “Sincronizar” exibem estado em tempo real; pending count refletido via Zustand.
-=======
-
-## Frontend (`webapp/`)
-
-- Página `/pacientes` com:
-  - Busca debounced (320 ms) + destaque visual do termo.
-  - Cards de métricas consumindo `/metrics`.
-  - Formulário completo (react-hook-form + zod) com chips para alergias e tags.
-  - Seleção ativa global (Zustand) + timeline dinâmica (`/events`).
-  - Toasts de feedback e tratamento de erros HTTP padronizados.
-- Página `/prontuarios` com:
-  - Cabeçalho integrado ao Paciente ativo + ações rápidas.
-  - Criação de encontros/notas a partir de templates reais (NEFROLOGIA — 1ª CONSULTA / RETORNO).
-  - Editor com autosave (1,5 s), versionamento, restauração e anexos.
-  - Command Palette (Ctrl/Cmd+K) com atalhos para nova evolução, anexar e imprimir.
-  - Timeline 360° atualizada em tempo real (ENCOUNTER/NOTE_CREATE/NOTE_UPDATE/ATTACHMENT).
-  - Rota dedicada `/prontuarios/imprimir/:noteId` com layout print-friendly (A4, cabeçalho Dr. Matheus).
->>>>>>> 011d76e4
 
 ## Auditoria e timeline
 
